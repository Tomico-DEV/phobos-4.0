--- conflicted
+++ resolved
@@ -1,20 +1,12 @@
 import numpy as np
 
 from .base import Representation
-<<<<<<< HEAD
 from .smurf_reflection import SmurfBase
 from .xml_factory import link_with_robot, singular as _singular
 from ..geometry.io import import_mesh, import_mars_mesh
 from ..utils.transform import matrix_to_rpy, round_array, rpy_to_matrix
 
 __IMPORTS__ = [x for x in dir() if not x.startswith("__")]
-=======
-from .xml_factory import singular as _singular
-from ..geometry.io import import_mesh, import_mars_mesh
-from ..utils.transform import matrix_to_rpy, round_array, rpy_to_matrix
-
-__IMPORTS__ = [x for x in dir() if not x.startswith("_")]
->>>>>>> b65b3485
 
 
 class Pose(Representation):
@@ -67,17 +59,10 @@
         return xyz + rpy
 
     @staticmethod
-<<<<<<< HEAD
     def from_matrix(T, dec=6, relative_to=None):
         xyz = T[0:3, 3]
         rpy = matrix_to_rpy(T[0:3, 0:3])
         return Pose(xyz=round_array(xyz, dec=dec), rpy=round_array(rpy, dec=dec), relative_to=relative_to)
-=======
-    def from_matrix(T, dec=6):
-        xyz = T[0:3, 3]
-        rpy = matrix_to_rpy(T[0:3, 0:3])
-        return Pose(xyz=round_array(xyz, dec=dec), rpy=round_array(rpy, dec=dec))
->>>>>>> b65b3485
 
     def to_matrix(self):
         R = rpy_to_matrix(self.rpy if hasattr(self, "rpy") else [0.0, 0.0, 0.0])
@@ -88,7 +73,6 @@
         T[3, 3] = 1.0
         return T
 
-<<<<<<< HEAD
     def transform(self, T):
         """T.dot(this)"""
         return Pose.from_matrix(
@@ -96,8 +80,6 @@
             self.relative_to
         )
 
-=======
->>>>>>> b65b3485
 
 class Color(Representation):
     def __init__(self, *args, rgba=None):
@@ -292,10 +274,6 @@
         M[3::, 3::] = I
         return M
 
-<<<<<<< HEAD
-=======
-
->>>>>>> b65b3485
 
 class JointLimit(Representation):
     def __init__(self, effort=None, velocity=None, lower=None, upper=None):
@@ -386,14 +364,9 @@
 
 class Link(Representation, SmurfBase):
     def __init__(self, name=None, visuals=None, inertial=None, collisions=None,
-<<<<<<< HEAD
                  origin=None, noDataPackage=False, reducedDataPackage=False, **kwargs):
         assert origin is None  # Unused but might be neccesary for sdf
         SmurfBase.__init__(**kwargs)
-=======
-                 origin=None):
-        assert origin is None  # Unused but might be neccesary for sdf
->>>>>>> b65b3485
         self.name = name
         self.returns += ['name']
         self.visuals = []
@@ -406,15 +379,12 @@
         for geo in self.visuals + self.collisions:
             if geo.origin.relative_to is None:
                 geo.origin.relative_to = self.name
-<<<<<<< HEAD
         if noDataPackage is not None:
             self.noDataPackage = noDataPackage
             self.returns += ['noDataPackage']
         if reducedDataPackage is not None:
             self.reducedDataPackage = reducedDataPackage
             self.returns += ['reducedDataPackage']
-=======
->>>>>>> b65b3485
 
     def __get_visual(self):
         """Return the first visual or None."""
@@ -541,7 +511,6 @@
         self.transmissions = transmissions if transmissions is not None else []
         self.sensors = sensors if sensors is not None else []
 
-<<<<<<< HEAD
         for entity in self.links + self.sensors:
             link_with_robot(self, entity)
         for entity in self.joints:
@@ -549,8 +518,6 @@
             if entity.mimic is not None:
                 link_with_robot(entity.mimic)
 
-=======
->>>>>>> b65b3485
     def add_aggregate(self, typeName, elem):
         if typeName == 'joint':
             joint = elem
