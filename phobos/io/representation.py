--- conflicted
+++ resolved
@@ -1976,7 +1976,6 @@
             self.axis = [0, 0, 1]
         else:
             self.axis = None
-<<<<<<< HEAD
         # axis2
         if axis2 is not None and np.linalg.norm(axis2) != 0.:
             self.axis2 = (np.array(axis2)/np.linalg.norm(axis2)).tolist()
@@ -1989,11 +1988,9 @@
         if origin is None and cut_joint is False:
             log.debug(f"Created joint {name} without specified origin assuming zero-transformation")
             origin = Pose(xyz=[0, 0, 0], rpy=[0, 0, 0], relative_to=self.parent)
-=======
         # if origin is None and cut_joint is False:
         #     log.debug(f"Created joint {name} without specified origin assuming zero-transformation")
         #     origin = Pose(xyz=[0, 0, 0], rpy=[0, 0, 0], relative_to=self.parent)
->>>>>>> b8352236
         self.origin = _singular(origin)
         if self.origin and self.origin.relative_to is None:
             self.origin.relative_to = self.parent
@@ -2020,13 +2017,9 @@
         # dynamics
         self.dynamics = _singular(dynamics)
         SmurfBase.__init__(self, **kwargs)
-<<<<<<< HEAD
-        # [Todo v2.1.0] To safe all information in SMURF we have to add here the transformation from parent_relative_origin, but with the correct key
-        self.returns += ["joint_dependencies", "parent", "child"]
+        # [Todo v2.1.0] To safe all information in SMURF we have to add the transformation from parent_relative_origin here, but with the correct key
+        self.returns += ["joint_dependencies", "parent", "child", "limit", "mimic", "axis", "dynamics"]
         self.excludes += ["limit", "mimic", "axis", "dynamics", "limit2", "axis2"]
-=======
-        self.returns += ["joint_dependencies", "parent", "child", "limit", "mimic", "axis", "dynamics"]
->>>>>>> b8352236
 
     def link_with_robot(self, robot, check_linkage_later=False):
         super(Joint, self).link_with_robot(robot, check_linkage_later=True)
