from . import representation
from . import sensors


from . import xml_factory
from . import yaml_reflection

for clsname in dir(representation):
<<<<<<< HEAD
    if not clsname.startswith("_") and not clsname in representation.__IMPORTS__:
=======
    if not clsname.startswith("_") and clsname not in representation.__IMPORTS__:
>>>>>>> b65b3485
        xml_factory.class_factory(getattr(representation, clsname))
for clsname in dir(sensors):
    if not clsname.startswith("_") and not clsname in sensors.__IMPORTS__:
        xml_factory.class_factory(getattr(sensors, clsname))

del xml_factory<|MERGE_RESOLUTION|>--- conflicted
+++ resolved
@@ -6,11 +6,7 @@
 from . import yaml_reflection
 
 for clsname in dir(representation):
-<<<<<<< HEAD
     if not clsname.startswith("_") and not clsname in representation.__IMPORTS__:
-=======
-    if not clsname.startswith("_") and clsname not in representation.__IMPORTS__:
->>>>>>> b65b3485
         xml_factory.class_factory(getattr(representation, clsname))
 for clsname in dir(sensors):
     if not clsname.startswith("_") and not clsname in sensors.__IMPORTS__:
