--- conflicted
+++ resolved
@@ -12,15 +12,10 @@
 from .. import geometry as pgu, utils
 from ..io import representation
 from ..io.parser import parse_xml
-<<<<<<< HEAD
-from ..utils.all import *
-from ..utils import misc, urdf, tree, transform
-=======
 from ..utils.misc import read_angle_2_rad, regex_replace, create_dir, edit_name_string, execute_shell_command
 from ..utils.transform import create_transformation, inv, get_adjoint
 from ..utils.tree import find_close_ancestor_links, get_joints_depth_first
 from ..utils.urdf import read_urdf_filename, create_pdf_from_urdf, transform_object, get_joint_info_dict
->>>>>>> 05794864
 
 
 class Robot(representation.Robot):
@@ -718,11 +713,7 @@
                                      export_collisions=export_collisions, create_pdf=create_pdf,
                                      only_urdf=only_urdf, ros_pkg=ros_pkg, ros_pkg_name=ros_pkg_name,
                                      export_with_ros_pathes=export_with_ros_pathes,
-<<<<<<< HEAD
-                                     export_joint_limits=export_joint_limits, )
-=======
                                      export_joint_limits=export_joint_limits, format=format)
->>>>>>> 05794864
             return
         format = format.lower()
         if only_urdf is None and "only_urdf" in self._submodels[name].keys():
@@ -735,11 +726,7 @@
             _sm_xmlfile = None
             submodel_dir = os.path.join(output_dir, name)
             if only_urdf:
-<<<<<<< HEAD
-                _sm_urdffile = os.path.join(output_dir, filename if filename is not None else (name + ".urdf"))
-=======
                 _sm_xmlfile = os.path.join(output_dir, filename if filename is not None else (f"{name}.{format}"))
->>>>>>> 05794864
             else:
                 _sm_xmlfile = os.path.join(submodel_dir, format, f"{name}.{format}")
             for link in _submodel.links:
