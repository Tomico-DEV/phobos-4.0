import os

from . import Robot
from ..defs import dump_json, load_json
from ..io import representation, scenes
from ..io.base import Representation
from ..io.smurf_reflection import SmurfBase
from ..io.xml_factory import plural as _plural, singular as _singular

from ..commandline_logging import get_logger
log = get_logger(__name__)

__IMPORTS__ = [x for x in dir() if not x.startswith("__")]


class Entity(Representation, SmurfBase):
    _class_variables = ["origin"]

    def __init__(self, name=None, world=None, model=None, file=None, origin=None, frames=None,
                 anchor=None, parent="WORLD", child=None, **kwargs):
        Representation.__init__(self)
        assert world is not None
        self.model = _singular(model)
        self.origin = _singular(origin) if origin is not None else representation.Pose()
<<<<<<< HEAD
        self._file = os.path.normpath(os.path.join(os.path.dirname(world.inputfile), file)) \
            if file is not None and not os.path.isabs(file) else file
=======
        self._file = os.path.normpath(os.path.join(os.path.dirname(world.inputfile), file)) if file and not os.path.isabs(file) else file
>>>>>>> b8352236
        if model is None and file is not None:
            if self._file.lower().rsplit(".", 1)[-1] in ["smurfs", "smurfa"]:
                try:
                    self.model = Arrangement(inputfile=self._file)
                except RecursionError as e:
                    e.args = ("Ouch! The cat bites its own tail. You can't include a file in it-self.",)
                    raise e
            else:
                self.model = Robot(inputfile=self._file)
        assert self.model is not None
        if name is None:
            name = os.path.basename(self._file.rsplit(".", 1)[0])
        self.link_with_world(world)
        self._frames = []
        for frame in _plural(frames):
            self._frames.append(frame)
        self.anchor = anchor
        self.parent = parent
        self.child = child
        SmurfBase.__init__(self, name=name, returns=["name", "type", "parent", "position", "rotation", "anchor", "root", "file", "child"], **kwargs)
        self.excludes += ["origin", "model"]

    def link_with_world(self, world, check_linkage_later=False):
        self.model.link_with_world(world, self)
        self.model.link_entities()
        # [Todo v2.1.0]
        # go through all frame entities and check whether there are frames explicitly defined that are already there by
        # another entity
        if not check_linkage_later:
            self.check_linkage()

    def unlink_from_world(self, check_linkage_later=False):
        self.model.unlink_from_world()
        self.model.unlink_entities()
        # [Todo v2.1.0]
        #  Go through all linkables (poses should be sufficient) and check whether there are still references to other
        #  entities and create frames accordingly to repplace them
        if not check_linkage_later:
            self.check_unlinkage()

    def check_linkage(self, attribute=None):
        return self.model._related_world_instance is not None and self.model._related_entity_instance is not None \
               and self.model.check_linkage()

    def check_unlinkage(self, attribute=None):
        return self.model._related_world_instance is None and self.model._related_entity_instance is None \
               and self.model.check_unlinkage()

    @property
    def file(self):
        return os.path.relpath(
            getattr(self.model, "smurffile", getattr(self.model, "xmlfile", getattr(self.model, "inputfiles"))),
            os.path.dirname(self.model._related_world_instance.inputfile)
        )

    @property
    def type(self):
        return self.file.rsplit(".", 1)[-1]

    @type.setter
    def type(self, value):
        pass

    @property
    def frames(self):
        out = self._frames
        for f_obj in self.model.links + self.model.joints:
            out.append(scenes.Frame(
                name=str(self)+"::"+str(f_obj),
                attached_to=str(self)+"::"+str(f_obj),
                origin=representation.Pose(relative_to=str(self)+"::"+str(f_obj))
            ))
        return out

    @property
    def position(self):
        if self.origin is None:
            return None
        pos = self.origin.position if self.origin.position is not None else [0.0, 0.0, 0.0]
        return {"x": pos[0], "y": pos[1], "z": pos[2]}

    @position.setter
    def position(self, val):
        if self.origin is None:
            self.origin = representation.Pose()
        self.origin.position = val

    @property
    def rotation(self):
        if self.origin is None:
            return None
        return self.origin.quaternion_dict

    @rotation.setter
    def rotation(self, val):
        if self.origin is None:
            self.origin = representation.Pose()
        self.origin.rotation = val

    @property
    def parent(self):
        if self.origin is not None:
            return self.origin.relative_to
        return None

    @parent.setter
    def parent(self, val):
        if self.origin is None:
            self.origin = representation.Pose()
        self.origin.relative_to = val

    @property
    def placement_frame(self):
        # [ToDo v2.1.0] SDF can do here more
        return str(self.model.get_root())

    @property
    def anchor(self):
        return self._anchor if self._anchor not in ["NONE", "PARENT", "WORLD"] else self._anchor.lower()

    @anchor.setter
    def anchor(self, value):
        if value is None:
            self._anchor = "NONE"
        elif value.lower() in ["none", "parent", "world"]:
            self._anchor = value.upper()
        else:
            self._anchor = value

    @property
    def root(self):
        if self.model._related_world_instance is not None and self in self.model._related_world_instance.get_root_entities():
            return True
        return None

    @root.setter
    def root(self, val):
        pass


class Arrangement(Representation, SmurfBase):
    # This can be model of an entity again
    _related_world_instance = None
    _related_entity_instance = None

    def __init__(self, name=None, inputfile=None, entities=None, frames=None, **kwargs):
        Representation.__init__(self)
        SmurfBase.__init__(self, returns=["entities"], **kwargs)
        self.name = name
        self.inputfile = inputfile
        self.entities = _plural(entities)
        self._frames = _plural(frames)
        if self.inputfile is not None:  
            self.inputfile = os.path.abspath(inputfile)
            ext = self.inputfile.lower().rsplit(".", 1)[-1]
            if ext == "sdf":
                # [Todo v2.1.0]
                raise NotImplementedError
            elif ext in ["smurfa", "smurfs"]:
                with open(self.inputfile, "r") as f:
                    file_dict = load_json(f.read())
                entity_defs = file_dict.get("entities", file_dict.get("smurfa", file_dict.get("smurfs", [])))
                for e_def in entity_defs:
                    self.add_entity(Entity(world=self, **e_def))
                self.name = file_dict.get('name')
            else:
                raise IOError(f"The given file has an extension ({ext}) that cannot be parsed as Arrangement.")
        self.excludes += ["inputfile"]
        self.link_entities()

    def add_robot(self, name, robot, origin=None, anchor=None):
        self.add_entity(Entity(
            name=name,
            model=robot,
            origin=origin,
            anchor=anchor
        ))

    def add_entity(self, entity):
        assert isinstance(entity, Entity)
        assert self.get_aggregate("entities", str(entity)) is None, f"There is already an entity with the name {str(entity)}"
        log.debug("Adding entity "+ entity.name)
        self.entities.append(entity)

    def get_aggregate(self, typeName, elem):
        elem = str(elem)
        if typeName.startswith("frame"):
            if elem == "WORLD":
                return scenes.Frame(name="WORLD")
            if "::" in elem:
                entity, link = elem.split("::")
                assert self.get_aggregate("entities", entity) is not None
                assert entity.get_aggregate("links", link) is not None
                return scenes.Frame(
                    name=elem,
                    attached_to=elem,
                    origin=representation.Pose(relative_to=elem)
                )
            else:
                for e in self._frames:
                    if str(e) == elem:
                        return e
        elif "::" in elem:
            entity, elem = elem.split("::", 1)
            entity_instance = self.get_aggregate("entities", entity)
            if entity_instance is None:
                raise ValueError(f"Entity with name {entity} not found")
            return entity_instance.model.get_aggregate(typeName, elem)
        elif type(getattr(self, typeName, None)) == list:
            for e in getattr(self, typeName):
                if str(e) == elem:
                    return e
        else:
            raise TypeError(f"World has no {typeName}")

    def link_with_world(self, world, entity):
        self._related_world_instance = world
        self._related_entity_instance = entity

    def unlink_from_world(self):
        self._related_world_instance = None
        self._related_entity_instance = None

    def link_entities(self):
        for e in self.entities:
            e.link_with_world(self, check_linkage_later=False)

    def unlink_entities(self):
        for e in self.entities:
            e.unlink_from_world(self, check_linkage_later=False)

    def check_linkage(self, attribute=None):
        out = True
        for e in self.entities:
            out &= e.check_linkage()
        return out

    def check_unlinkage(self, attribute=None):
        out = True
        for e in self.entities:
            out &= e.check_unlinkage()
        return out

    def is_empty(self):
        return len(self.entities) == 0

    def has_one_root(self):
        return len(self.get_root_entities()) == 1

    def get_root_entities(self):
        return [e for e in self.entities if e._anchor in ["NONE", "WORLD"]]

    def assemble(self, root_entity=None):
        if root_entity is None:
            root_entities = self.get_root_entities()
            assert len(root_entities) == 1, "assemble() is determined for Assmeblies with only one root"
            root_entity = root_entities[0]
        elif type(root_entity) == str:
            root_entity = self.get_aggregate("entities", root_entity)
            assert root_entity is not None, f"No entity with name {root_entity} found."

        if isinstance(root_entity.model, Robot):
            assembly = root_entity.model.duplicate()
        elif isinstance(root_entity.model, Arrangement):
            assembly = root_entity.model.assemble()
        else:
            raise TypeError(f"Wrong model type of entity {root_entity.name}: {type(root_entity.model)}")
        assembly.name = self.name
        assembly.unlink_from_world()
        assembly.rename_all(prefix=root_entity.name + "_")
        entities_in_tree = [root_entity]

        attached = 1
        while attached > 0:
            attached = 0
            for entity in self.entities:
                if entity._anchor in ["NONE, WORLD"] or entity in entities_in_tree:
                    continue
                if entity._anchor == "PARENT":
                    assert "::" in entity.parent, "Please specify the parent in the way entity::link. Received: "+entity.parent
                    parent_entity, parent_link_name = entity.parent.split("::", 1)
                else:
                    assert "::" in entity._anchor, "Please specify the anchor in the way entity::link or use the parent keyword. Received: "+entity._anchor
                    parent_entity, parent_link_name = entity._anchor.split("::", 1)
                if parent_entity in [str(e) for e in entities_in_tree]:
                    parent_link = assembly.get_link(parent_entity+"_"+parent_link_name, verbose=True)
                    assert parent_link is not None, f"parent link {parent_entity}::{parent_link_name} not found "+str(entity)
                    if isinstance(root_entity.model, Robot):
                        attach_model = entity.model.duplicate()
                        assembly.unlink_from_world()
                    elif isinstance(root_entity.model, Arrangement):
                        attach_model = entity.model.assemble()
                    else:
                        raise TypeError(f"Wrong model type of entity {entity.name}: {type(entity.model)}")
                    if entity.child is None or str(entity.child) == str(attach_model.get_root()):
                        child_link = attach_model.get_root()
                    else:
                        child_link = attach_model.get_link(entity.child)
                        # make sure that we have a consistent downward tree
                        attach_model.exchange_root(child_link)
                    attach_model.unlink_from_world()
                    attach_model.rename_all(prefix=entity.name + "_", do_not_double=False)
                    origin = entity.origin.duplicate()
                    origin.relative_to = str(entity.origin.relative_to).replace("::", "_", 1)
                    #print(f"{child_link} -- {origin.position},{origin.quaternion_dict} -> {parent_link}")
                    assembly.attach(
                        other=attach_model,
                        joint=representation.Joint(
                            name=str(parent_entity)+"_2_"+str(entity),
                            parent=parent_link,
                            child=child_link,
                            type="fixed",
                            origin=origin
                        )
                    )
                    entities_in_tree.append(entity)
                    attached += 1

        assembly.link_entities()
        assert assembly.verify_meshes()
        return assembly

    def export_sdf(self, use_includes=True):
        # we need to find a solution of exporting entities either as include or as full model
        raise NotImplementedError

    def export_smurfa(self, outputfile):
        assert self.check_linkage()
        assert outputfile.endswith("smurfa")
        self.inputfile = os.path.abspath(outputfile)
        out = self.to_yaml()
        # Resolve entities
        out['entities'] = []
        for entity in self.entities:
            out['entities'].append(entity.to_yaml())
        if not os.path.exists(os.path.dirname(os.path.abspath(outputfile))):
            os.makedirs(os.path.dirname(os.path.abspath(outputfile)), exist_ok=True)
        with open(outputfile, "w") as f:
            f.write(dump_json(out))


class World(Arrangement):
    def __init__(self, inputfile=None, entities=None, frames=None, physics=None, environment=None, **kwargs):
        super(World, self).__init__(inputfile=inputfile, entities=entities, frames=frames, **kwargs)
        self.physics = _singular(physics)
        self.environment = _singular(environment)

    def export_sdf(self, use_includes=True):
        # we need to find a solution of exporting entities either as include or as full model
        raise NotImplementedError

    def expot_smurfs(self, outputfile):
        assert self.check_linkage()
        assert outputfile.endswith("smurfs")
        out = {
            "smurfs": {
                e.to_yaml() for e in self.entities
            }
        }
        if self.environment:
            out["environment"] = self.environment.to_yaml()
        if self.physics:
            out["physics"] = self.physics.to_yaml()
        if not os.path.exists(os.path.dirname(outputfile)):
            os.makedirs(os.path.dirname(outputfile), exist_ok=True)
        with open(outputfile, "w") as f:
            f.write(dump_json(out))<|MERGE_RESOLUTION|>--- conflicted
+++ resolved
@@ -22,12 +22,8 @@
         assert world is not None
         self.model = _singular(model)
         self.origin = _singular(origin) if origin is not None else representation.Pose()
-<<<<<<< HEAD
         self._file = os.path.normpath(os.path.join(os.path.dirname(world.inputfile), file)) \
             if file is not None and not os.path.isabs(file) else file
-=======
-        self._file = os.path.normpath(os.path.join(os.path.dirname(world.inputfile), file)) if file and not os.path.isabs(file) else file
->>>>>>> b8352236
         if model is None and file is not None:
             if self._file.lower().rsplit(".", 1)[-1] in ["smurfs", "smurfa"]:
                 try:
