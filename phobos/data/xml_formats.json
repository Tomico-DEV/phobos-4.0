--- conflicted
+++ resolved
@@ -679,11 +679,7 @@
       "children": {
         "pose": {
           "classname": "Pose",
-<<<<<<< HEAD
           "varname": "originRoot"
-=======
-          "varname": "secure_origin"
->>>>>>> b8352236
         },
         "inertial": {
           "classname": "Inertial",
