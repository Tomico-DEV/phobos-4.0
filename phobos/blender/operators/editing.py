#!/usr/bin/python3
# coding=utf-8

# -------------------------------------------------------------------------------
# This file is part of Phobos, a Blender Add-On to edit robot models.
# Copyright (C) 2020 University of Bremen & DFKI GmbH Robotics Innovation Center
#
# You should have received a copy of the 3-Clause BSD License in the LICENSE file.
# If not, see <https://opensource.org/licenses/BSD-3-Clause>.
# -------------------------------------------------------------------------------

"""
Contains all Blender operators for editing of Phobos models.
"""

import math
import os
from datetime import datetime

import bpy
import mathutils
import numpy as np
from bpy.props import (
    BoolProperty,
    IntProperty,
    StringProperty,
    EnumProperty,
    FloatProperty,
    FloatVectorProperty,
    BoolVectorProperty,
    CollectionProperty,
)
from bpy.types import Operator
from idprop.types import IDPropertyGroup
from phobos.io import hyrodyn

from .. import defs as defs
from .. import display as display
from ..io import phobos2blender, blender2phobos
from ..model import controllers as controllermodel
from ..model import inertia as inertialib
from ..model import joints as jUtils
from ..model import links as modellinks
from ..phobosgui import prev_collections
from ..phoboslog import log, ErrorMessageWithBox, WarnMessageWithBox
from ..operators.generic import addObjectFromYaml, DynamicProperty, AddAnnotationsOperator, \
    EditAnnotationsOperator, AnnotationsOperator
from ..utils import blender as bUtils
from ..utils import editing as eUtils
from ..utils import general as gUtils
from ..utils import io as ioUtils
from ..utils import naming as nUtils
from ..utils import selection as sUtils
from ..utils import validation as vUtils

from ...io import representation
from ...geometry import io as mesh_io, geometry as geo
from ...utils import resources
from ...io.sensor_representations import Sensor
from ...utils.transform import create_transformation
from ...io import sensor_representations


class SafelyRemoveObjectsFromSceneOperator(Operator):
    """Removes all selected objects from scene, warning if they are deleted"""

    bl_idname = "phobos.safely_remove_objects_from_scene"
    bl_label = "Safely Remove Objects From Scene"
    bl_options = {'UNDO'}

    def execute(self, context):
        """

        Args:
          context:

        Returns:

        """
        objs_to_delete = [o for o in context.selected_objects if len(o.users_scene) > 1]
        objs_to_keep = [o for o in context.selected_objects if len(o.users_scene) == 1]
        sUtils.selectObjects(objs_to_delete, clear=True)
        bpy.ops.object.delete()
        sUtils.selectObjects(objs_to_keep, clear=True)

        log(
            "Removed {} object{}".format(
                len(objs_to_delete), 's' if len(objs_to_delete) > 1 else ''
            )
            + " from configuration.",
            'INFO',
        )
        log("    Objects: " + str([obj.name for obj in objs_to_delete]), 'DEBUG')
        if objs_to_keep:
            log('Some objects were not removed as they are unique to this scene.', 'WARNING')
            log("    Objects: " + str([obj.name for obj in objs_to_keep]), 'DEBUG')
        return {'FINISHED'}

    @classmethod
    def poll(cls, context):
        """

        Args:
          context:

        Returns:

        """
        return context.selected_objects


class MoveToSceneOperator(Operator):
    """Moves all selected objects to (new) scene"""

    bl_idname = "phobos.move_to_scene"
    bl_label = "Move To Scene"
    bl_options = {'UNDO'}

    def getSceneEnumProperty(self, context):
        """

        Args:
          context:

        Returns:

        """
        scenes = bpy.data.scenes.keys()

        # remove current scene from enum
        scenes.remove(context.scene.name)

        # resources scene is not an export configuration
        if 'resources' in scenes:
            scenes.remove('resources')
        return bUtils.compileEnumPropertyList(scenes)

    scenename : StringProperty(
        name='Scene Name', default='new', description='Name of the scene to which to add selection'
    )

    scene : EnumProperty(
        name='Scene', items=getSceneEnumProperty, description='List of available scenes'
    )

    new : BoolProperty(name='New', default=True, description="Create new scene for configuration")

    truecopy : BoolProperty(
        name='Copy selected', default=False, description="Copy selected objects from active scene"
    )

    link_obdata : BoolProperty(
        name='Link mesh data', default=True, description="Link mesh data to new objects"
    )

    link_material : BoolProperty(
        name='Link material data', default=True, description="Link material data to new objects"
    )

    link_texture : BoolProperty(
        name='Link texture data', default=True, description="Link texture data to new objects"
    )

    remove : BoolProperty(
        name='Remove selected',
        default=False,
        description='Remove selected objects from active scene',
    )

    init : BoolProperty(
        name='Link current scene',
        default=True,
        description="Link all unselected objects from the current scene",
    )

    def invoke(self, context, event):
        """

        Args:
          context:
          event:

        Returns:

        """
        return context.window_manager.invoke_props_dialog(self, width=500)

    def check(self, context):
        """

        Args:
          context:

        Returns:

        """
        if not self.new:
            self.scenename = self.scene
            self.init = False
        return True

    def draw(self, context):
        """

        Args:
          context:

        Returns:

        """
        layout = self.layout
        layout.prop(self, 'new', text="New scene")
        box = layout.box()
        if self.new:
            box.prop(self, 'scenename', text="Scene Name")
            box.prop(self, 'init')
        else:
            box.prop(self, 'scene')

        box = layout.box()
        box.prop(self, 'truecopy')
        if self.truecopy:
            box.prop(self, 'link_obdata')
            box.prop(self, 'link_material')
            box.prop(self, 'link_texture')

        box = layout.box()
        box.prop(self, 'remove')

    def execute(self, context):
        """

        Args:
          context:

        Returns:

        """
        moveobjs = context.selected_objects
        oldscene = context.scene

        newscene = bUtils.switchToScene((self.scenename if self.new else self.scene))
        # link all objects from active scene to new scene (initialize it)
        if self.new and self.init:
            for obj in oldscene.objects:
                if obj.name not in newscene.objects:
                    newscene.objects.link(obj)
                    newscene.update()

        # in any case, make sure to move selected objects objects to scene
        for obj in moveobjs:
            if obj.name not in newscene.objects:
                newscene.objects.link(obj)

        # make the objects single user in the new scene
        if self.truecopy:
            # add phobostype/name to make sure the object keeps its name as single user
            for obj in moveobjs:
                name = nUtils.getObjectName(obj)

                if obj.phobostype + '/name' not in obj:
                    obj[obj.phobostype + '/name'] = name

            # make object single user
            sUtils.selectObjects(moveobjs, clear=True)
            bpy.ops.object.make_single_user(
                type='SELECTED_OBJECTS',
                object=True,
                obdata=not self.link_obdata,
                material=not self.link_material,
                texture=not self.link_texture,
            )
            newobjs = bpy.context.selected_objects

            # prepend Blender name with scenename (phobostype/names are kept anyway)
            for newobj in newobjs:
                newobj.name = newscene.name + '_' + nUtils.getObjectName(newobj)

        # remove objects from active scene and restructure the kinematic tree
        if self.remove:
            for obj in moveobjs:
                oldscene.objects.unlink(obj)

            roots = sUtils.getRoots(scene=newscene)

            for obj in roots:
                sUtils.selectObjects([obj], clear=True, active=0)
                bpy.ops.object.parent_clear(type='CLEAR_KEEP_TRANSFORM')
                log("Cleared parent for new object root {}".format(obj.name), 'INFO')

        newscene.layers = bUtils.defLayers(list(range(20)))
        sUtils.selectObjects(newscene.objects, clear=True)
        bpy.ops.phobos.sort_objects_to_layers()
        newscene.update()

        log(
            "{} {} object{} to {}{}export configuration '{}'.".format(
                'Added',
                len(moveobjs),
                's' if len(moveobjs) > 1 else '',
                'new ' if self.new else '',
                'initialized ' if self.init else '',
                self.scenename,
            ),
            'INFO',
        )
        log("  Objects: " + str([obj.name for obj in moveobjs]), 'DEBUG')
        return {'FINISHED'}

    @classmethod
    def poll(cls, context):
        """

        Args:
          context:

        Returns:

        """
        return len(context.selected_objects) > 0


class SortObjectsToLayersOperator(Operator):
    """Sort all selected objects to their according layers"""

    bl_idname = "phobos.sort_objects_to_layers"
    bl_label = "Sort Objects to Layers"
    bl_options = {'UNDO'}

    def execute(self, context):
        """

        Args:
          context:

        Returns:

        """
        eUtils.sortObjectsToLayers(context.selected_objects)
        return {'FINISHED'}

    @classmethod
    def poll(cls, context):
        """

        Args:
          context:

        Returns:

        """
        return len(context.selected_objects) > 0

# [TODO v2.1.0] REFACTOR THIS
class AddKinematicChainOperator(Operator):
    """Add a kinematic chain between two selected objects"""

    bl_idname = "phobos.add_kinematic_chain"
    bl_label = "Add Kinematic Chain"
    bl_options = {'REGISTER', 'UNDO'}

    chainname : StringProperty(
        name='Chain Name', default='new_chain', description='Name of the chain to be created'
    )

    def execute(self, context):
        """

        Args:
          context:

        Returns:

        """
        endobj = context.active_object
        # pick first nonactive object as start
        for obj in context.selected_objects:
            if obj is not context.active_object:
                startobj = obj
                break

        # add chain properties to startobj
        if 'startChain' not in startobj:
            startobj['startChain'] = [self.chainname]
        else:
            namelist = startobj['startChain']
            if self.chainname not in namelist:
                namelist.append(self.chainname)
            startobj['startChain'] = namelist

        # add chain properties to endobj
        if 'endChain' not in endobj:
            endobj['endChain'] = [self.chainname]
        else:
            namelist = endobj['endChain']
            if self.chainname not in namelist:
                namelist.append(self.chainname)
            endobj['endChain'] = namelist
        return {'FINISHED'}

    @classmethod
    def poll(cls, context):
        """

        Args:
          context:

        Returns:

        """
        return len(context.selected_objects) == 2


class SetXRayOperator(Operator):
    """Show the selected/chosen objects via X-ray"""

    bl_idname = "phobos.set_xray"
    bl_label = "X-Ray Vision"
    bl_options = {'REGISTER', 'UNDO'}

    objects : EnumProperty(
        name="Objects",
        default='selected',
        items=(('all',) * 3, ('selected',) * 3, ('by name',) * 3) + defs.phobostypes,
        description="Show objects via x-ray",
    )

    show : BoolProperty(name="Enable X-Ray", default=True, description="Enable or disable X-Ray")

    namepart : StringProperty(
        name="Name Contains",
        default="",
        description="Part of a name for objects to be selected in 'by name' mode",
    )

    @classmethod
    def poll(cls, context):
        """

        Args:
          context:

        Returns:

        """
        return context.mode == 'OBJECT' or context.mode == 'POSE'

    def draw(self, context):
        """

        Args:
          context:

        Returns:

        """
        layout = self.layout
        layout.label(text="Select items for X-ray view")

        layout.prop(self, "objects")
        layout.prop(self, "show")

        # show name text field only when changing by name
        if self.objects == 'by name':
            layout.prop(self, "namepart")

    def execute(self, context):
        """

        Args:
          context:

        Returns:

        """
        # pick objects to change
        if self.objects == 'all':
            objlist = bpy.data.objects
        elif self.objects == 'selected':
            objlist = context.selected_objects
        elif self.objects == 'by name':
            objlist = [obj for obj in bpy.data.objects if obj.name.find(self.namepart) >= 0]
        else:
            objlist = [obj for obj in bpy.data.objects if obj.phobostype == self.objects]

        # change xray setting
        for obj in objlist:
            obj.show_x_ray = self.show
        return {'FINISHED'}


class SetPhobosType(Operator):
    """Change phobostype of selected object(s)"""

    bl_idname = "phobos.set_phobostype"
    bl_label = "Set Phobostype"
    bl_options = {'REGISTER', 'UNDO'}

    phobostype : EnumProperty(
        items=defs.phobostypes, name="Phobostype", default="undefined", description="Phobostype"
    )

    def execute(self, context):
        """Change phobostype of all selected objects.

        Args:
          context:

        Returns:

        """
        if self.phobostype == 'undefined':
            log("Setting phobostype 'undefined' for selected objects.", 'WARNING')

        for obj in context.selected_objects:
            obj.phobostype = self.phobostype
        return {'FINISHED'}

    @classmethod
    def poll(cls, context):
        """

        Args:
          context:

        Returns:

        """
        return context.selected_objects

    def invoke(self, context, event):
        """

        Args:
          context:
          event:

        Returns:

        """
        if context.object:
            self.phobostype = context.object.phobostype
        return context.window_manager.invoke_props_dialog(self)


class BatchEditPropertyOperator(Operator):
    """Edit custom property of selected object(s)"""

    bl_idname = "phobos.batch_property"
    bl_label = "Edit Custom Property"
    bl_options = {'REGISTER', 'UNDO'}

    property_name : StringProperty(name="Name", default="", description="Custom property name")

    property_value : StringProperty(name="Value", default="", description="Custom property value")

    def execute(self, context):
        """

        Args:
          context:

        Returns:

        """
        value = gUtils.parse_number(self.property_value)
        # delete property when value is empty
        if value == '':
            for obj in context.selected_objects:
                eUtils.removeProperties(obj, [self.property_name])
        # change property
        else:
            for obj in context.selected_objects:
                obj[self.property_name] = value
        return {'FINISHED'}

    @classmethod
    def poll(cls, context):
        """

        Args:
          context:

        Returns:

        """
        ob = context.active_object
        return ob is not None and len(context.selected_objects) > 0 and ob.mode == 'OBJECT'


class CreateInterfaceOperator(Operator):
    """Create interface and optionally attach to parent"""

    bl_idname = "phobos.create_interface"
    bl_label = "Create Interface"
    bl_options = {'REGISTER', 'UNDO'}

    interface_name : StringProperty(name='name', default='interface')

    interface_type : StringProperty(name='type', default='default')

    interface_direction : EnumProperty(
        name='direction',
        items=bUtils.compileEnumPropertyList(('outgoing', 'incoming', 'bidirectional')),
        default='outgoing',
    )

    all_selected : BoolProperty(name='all selected', default=False)

    scale : FloatProperty(name='scale', default=1.0)

    def execute(self, context):
        """

        Args:
          context:

        Returns:

        """
        if self.all_selected:
            for link in [obj for obj in context.selected_objects]:
                if link.phobostype != "link":
                    link = sUtils.getEffectiveParent(link)
                phobos2blender.createInterface(
                    representation.Interface(
                        name=self.interface_name,
                        parent=link.name,
                        type=self.interface_type,
                        direction=self.interface_direction,
                        origin=representation.Pose(relative_to=link.name)
                    ),
                    None,
                    self.scale
                )
        else:
            link = context.object
            if link.phobostype != "link":
                link = sUtils.getEffectiveParent(context.object)
            phobos2blender.createInterface(
                representation.Interface(
                        name=self.interface_name,
                        parent=link.name,
                        type=self.interface_type,
                        direction=self.interface_direction,
                        origin=representation.Pose(relative_to=link.name)
                    ),
                None,
                self.scale
            )
        return {'FINISHED'}

    @classmethod
    def poll(cls, context):
        """

        Args:
          context:

        Returns:

        """
        if context.object:
            for ob in [context.object, sUtils.getEffectiveParent(context.object)]:
                if ob is not None and ob.mode == 'OBJECT' and hasattr(ob, "phobostype") and ob.phobostype == "link":
                    return True
            return False
        else:
            return True


class CopyCustomProperties(Operator):
    """Copy custom properties of selected object(s)"""

    bl_idname = "phobos.copy_props"
    bl_label = "Copy Custom Properties"
    bl_options = {'REGISTER', 'UNDO'}

    empty_properties : BoolProperty(name='empty', default=False, description="empty properties?")

    def execute(self, context):
        """

        Args:
          context:

        Returns:

        """
        slaves = context.selected_objects
        master = context.active_object
        slaves.remove(master)
        master_props = bUtils.cleanObjectProperties(dict(master.items()), phobostype=master.phobostype)
        for obj in slaves:
            props = bUtils.cleanObjectProperties(master_props, phobostype=obj.phobostype)
            if self.empty_properties:
                for key in obj.keys():
                    del (obj[key])
            for key in props.keys():
                obj[key] = props[key]
        return {'FINISHED'}

    @classmethod
    def poll(cls, context):
        """

        Args:
          context:

        Returns:

        """
        obs = context.selected_objects
        ob = context.active_object
        return len(obs) > 0 and ob is not None and ob.mode == 'OBJECT'


class RenameCustomProperty(Operator):
    """Rename custom property of selected object(s)"""

    bl_idname = "phobos.rename_custom_property"
    bl_label = "Rename Custom Property"
    bl_options = {'REGISTER', 'UNDO'}

    find : StringProperty(
        name="Find Property Name", default='', description="Name to be searched for"
    )

    replace : StringProperty(
        name="Replacement Name", default='', description="New name to be replaced with"
    )

    overwrite : BoolProperty(
        name='Overwrite Existing Properties',
        default=False,
        description="If a property of the specified replacement name exists, overwrite it?",
    )

    def execute(self, context):
        """

        Args:
          context:

        Returns:

        """
        objs = filter(lambda e: self.find in e, context.selected_objects)
        if self.replace != "":
            for obj in objs:
                if self.replace in obj and not self.overwrite:
                    log(
                        "Property '"
                        + self.replace
                        + "' already present in"
                        + "object '"
                        + obj.name
                        + "'",
                        "ERROR",
                    )
                else:
                    obj[self.replace] = obj[self.find]
                    del obj[self.find]
        return {'FINISHED'}

    @classmethod
    def poll(cls, context):
        """

        Args:
          context:

        Returns:

        """
        ob = context.active_object
        return ob is not None and ob.mode == 'OBJECT' and len(context.selected_objects) > 0


class SetGeometryType(Operator):
    """Edit geometry type of selected object(s)"""

    bl_idname = "phobos.define_geometry"
    bl_label = "Define Geometry"
    bl_options = {'UNDO'}

    geomType : EnumProperty(
        items=defs.geometrytypes, name="Type", default="box", description="Phobos geometry type"
    )

    def execute(self, context):
        """

        Args:
          context:

        Returns:

        """
        objs = context.selected_objects
        for obj in objs:
            if obj.phobostype == 'collision' or obj.phobostype == 'visual':
                obj['geometry/type'] = self.geomType
            else:
                log("The object '" + obj.name + "' is no collision or visual.", 'WARNING')

        log(
            "Changed geometry type for {} object{}".format(len(objs), 's' if len(objs) > 1 else '')
            + " to {}.".format(self.geomType),
            'INFO',
        )
        log("    Objects: " + str([obj.name for obj in objs]), 'DEBUG')
        return {'FINISHED'}

    @classmethod
    def poll(cls, context):
        """

        Args:
          context:

        Returns:

        """
        ob = context.active_object
        return ob is not None and ob.mode == 'OBJECT' and len(context.selected_objects) > 0

    def draw(self, context):
        """

        Args:
          context:

        Returns:

        """
        layout = self.layout

        layout.prop(self, 'geomType')

    def invoke(self, context, event):
        """

        Args:
          context:
          event:

        Returns:

        """
        return context.window_manager.invoke_props_dialog(self, width=200)


class SmoothenSurfaceOperator(Operator):
    """Smoothen surface of selected objects"""

    bl_idname = "phobos.smoothen_surface"
    bl_label = "Smoothen Surface"
    bl_options = {'REGISTER', 'UNDO'}

    def execute(self, context):
        """

        Args:
          context:

        Returns:

        """
        objs = [obj for obj in context.selected_objects if obj.type == "MESH"]
        i = 1
        for obj in objs:
            eUtils.smoothen_surface(obj)
            display.setProgress(i / len(context.selected_objects))
            i += 1
        display.endProgress()
        return {'FINISHED'}

    @classmethod
    def poll(cls, context):
        """

        Args:
          context:

        Returns:

        """
        ob = context.active_object
        return ob is not None and ob.mode == 'OBJECT' and len(context.selected_objects) > 0


class EditInertialData(Operator):
    """Edit mass/inertia of selected object(s)"""

    bl_idname = "phobos.edit_inertial_data"
    bl_label = "Edit Mass/Inertia"
    bl_options = {'UNDO'}

    changeInertia : BoolProperty(
        name="Change inertia", default=True, description="Change inertia values"
    )

    inertiavector : FloatVectorProperty(
        name="Inertia Vector",
        default=[1e-3, 1e-3, 1e-3, 1e-3, 1e-3, 1e-3],
        subtype='NONE',
        precision=10,
        size=6,
        description="New inertia values for the inertial objects",
    )

    changeMass : BoolProperty(name="Change mass", default=True, description="Change mass values")

    mass : FloatProperty(
        name='Mass',
        default=1e-3,
        description="New mass for the inertial objects (in kg)",
        precision=10,
    )

    def invoke(self, context, event):
        """

        Args:
          context:
          event:

        Returns:

        """
        # read initial parameter values from active object
        if context.active_object and context.active_object.phobostype == 'inertial':
            errors, *_ = vUtils.validateInertiaData(context.active_object, adjust=True)
            for error in errors:
                error.log()

            self.mass = context.active_object['mass']
            self.inertiavector = mathutils.Vector(context.active_object['inertia'])

        return context.window_manager.invoke_props_dialog(self, width=200)

    def execute(self, context):
        """

        Args:
          context:

        Returns:

        """
        if not self.changeMass and not self.changeInertia:
            log("Cancelled inertia/mass editing: nothing to change.", 'INFO')
            return {'CANCELLED'}

        objs = [obj for obj in context.selected_objects if obj.phobostype == "inertial"]
        user_inertia = {'inertia': self.inertiavector, 'mass': self.mass}

        # validate user data
        errors, inertia_dict = vUtils.validateInertiaData(user_inertia, adjust=True)
        for error in errors:
            error.log()

        newmass = inertia_dict['mass']
        newinertia = inertia_dict['inertia']
        # change object properties accordingly
        for obj in objs:
            if self.changeMass:
                obj['mass'] = newmass
            if self.changeInertia:
                obj['inertia'] = newinertia

        if self.changeMass:
            log("Changed mass to " + str(newmass) + " for {} objects.".format(len(objs)), 'INFO')
        if self.changeInertia:
            log(
                "Changed inertia to " + str(newinertia) + " for {} objects.".format(len(objs)),
                'INFO',
            )
        return {'FINISHED'}

    def draw(self, context):
        """

        Args:
          context:

        Returns:

        """
        layout = self.layout

        layout.prop(self, 'changeMass', toggle=True)
        if self.changeMass:
            layout.prop(self, 'mass')

        layout.separator()
        layout.prop(self, 'changeInertia', toggle=True)
        if self.changeInertia:
            col = layout.column()
            col.prop(self, 'inertiavector')

    def check(self, context):
        """

        Args:
          context:

        Returns:

        """
        return True

    @classmethod
    def poll(cls, context):
        """

        Args:
          context:

        Returns:

        """
        return bool([obj for obj in context.selected_objects if obj.phobostype == 'inertial'])


class GenerateInertialObjectsOperator(Operator):
    """Creates inertial object(s) to add mass and inertia data to links"""

    bl_idname = "phobos.generate_inertial_objects"
    bl_label = "Create Inertials"
    bl_options = {'REGISTER', 'UNDO'}

    mass : FloatProperty(name='Mass', default=0.001, description="Mass (of active object) in kg")

    derive_inertia_from_geometry : BoolProperty(
        name="Calculate inertia from geometry ",
        default=True,
        description="Derive inertia value(s) from geometry of visual or collision objects.",
    )

    clear : BoolProperty(
        name="Clear existing inertial objects",
        default=True,
        description="Clear existing inertial objects of selected links.",
    )

    def toggleVisual(self, context):
        self.collisions = not bool(self.visuals)

    def toggleCollision(self, context):
        self.visuals = not bool(self.collisions)

    visuals : BoolProperty(
        name="visual",
        default=True,
        description="Use the selected visual objects for inertial creation.",
        update=toggleVisual
    )

    collisions : BoolProperty(
        name="collision",
        default=False,
        description="Use the selected visual objects for inertial creation.",
        update=toggleCollision
    )

    def invoke(self, context, event):
        """

        Args:
          context:
          event:

        Returns:

        """
        geometric_objects = [
            obj for obj in context.selected_objects if obj.phobostype in ['visual', 'collision']
        ]
        visuals = [obj for obj in geometric_objects if obj.phobostype == 'visual']
        collisions = [obj for obj in geometric_objects if obj.phobostype == 'collision']

        if not visuals:
            self.collisions = True
            self.visuals = False
        if not collisions:
            self.visuals = True
            self.collisions = False

        # initialise the geometry parameter correctly
        if not geometric_objects:
            self.derive_inertia_from_geometry = False
        else:
            self.derive_inertia_from_geometry = True

        return context.window_manager.invoke_props_dialog(self, width=300)

    def draw(self, context):
        """

        Args:
          context:

        Returns:

        """
        layout = self.layout
        layout.prop(self, 'clear')
        geometric_objects = [
            obj for obj in context.selected_objects if obj.phobostype in ['visual', 'collision']
        ]

        if geometric_objects:
            layout.prop(self, 'derive_inertia_from_geometry')
            visuals = [obj for obj in geometric_objects if obj.phobostype == 'visual']
            collisions = [obj for obj in geometric_objects if obj.phobostype == 'collision']

            layout.label(text="Use geometry objects:")
            row = layout.row(align=True)
            if not visuals:
                row.label(text='visuals')
            else:
                row.prop(self, 'visuals', toggle=True)
            if not collisions:
                row.label(text='collisions')
            else:
                row.prop(self, 'collisions', toggle=True)

        layout.prop(self, 'mass')

    def execute(self, context):
        """

        Args:
          context:

        Returns:

        """
        # store previously selected objects
        selection = context.selected_objects
        viscols = [obj for obj in selection if obj.phobostype in ['visual', 'collision']]
        if any([obj.parent is None for obj in viscols]):
            ErrorMessageWithBox(f"You have selected objects that don't have a parent, those will be ignored", reporter=self)
            viscols = [obj for obj in selection if obj.phobostype in ['visual', 'collision'] if obj.parent is not None]
        links = list(
            set(
                [obj.parent for obj in viscols if obj.parent is not None]
                + [obj for obj in selection if obj.phobostype == 'link']
            )
        )

        # gather list of objects to generate inertial for
        if self.derive_inertia_from_geometry:
            objectlist = []
            if self.visuals:
                objectlist.extend([obj for obj in viscols if obj.phobostype == 'visual'])
            if self.collisions:
                objectlist.extend([obj for obj in viscols if obj.phobostype == 'collision'])

            if not objectlist:
                log("No objects to create inertial objects from.", 'ERROR')
                return {'CANCELLED'}
        else:
            objectlist = links

        # remove the old inertial objects
        if self.clear:
            inertial_objects = [
                obj for link in links for obj in link.children if obj.phobostype == 'inertial'
            ]
            log("Removing old inertial objects: " + str(inertial_objects), 'DEBUG')
            for obj in inertial_objects:
                bpy.data.objects.remove(obj)

        linkcount = len(objectlist)
        new_inertial_objects = []
        foundMassInObject = 0
        for obj in objectlist:
            i = 1
            mass = self.mass
            # calculate pose and inertia for the new object
            if self.derive_inertia_from_geometry:
                if "mass" in obj:
                    mass = obj["mass"]
                    foundMassInObject += 1
                geometry = blender2phobos.deriveGeometry(obj)
                inertia = inertialib.calculateInertia(obj, mass, geometry, adjust=True, logging=True)
                if isinstance(geometry, representation.Mesh):
                    _, pose = geometry.approx_volume_and_com()
                    pose = np.array(obj.matrix_local).dot(create_transformation(xyz=pose))[0:3, 3]
                else:
                    pose = obj.matrix_local.to_translation()
            else:
                inertia = [1e-3, 0., 0., 1e-3, 0., 1e-3]
                pose = mathutils.Vector((0.0, 0.0, 0.0))

            # create object from dictionary
            if not sUtils.getEffectiveParent(obj, include_hidden=True, ignore_selection=True):
                ErrorMessageWithBox(f"{obj.name} has no parent link to which the inertial could be added", reporter=self)
                continue
            inertial = representation.Inertial(
                mass=mass,
                inertia=representation.Inertia(*inertia),
                origin=representation.Pose(xyz=pose, relative_to=sUtils.getEffectiveParent(obj, ignore_selection=True, include_hidden=True).name)
            )
            newinertial = phobos2blender.createInertial(inertial, sUtils.getEffectiveParent(obj, ignore_selection=True, include_hidden=True), adjust=True, logging=True)

            if newinertial:
                new_inertial_objects.append(newinertial)

            # update progress bar
            display.setProgress(i / linkcount)
            i += 1
        display.endProgress()
        # select the new inertialobjects
        if new_inertial_objects:
            sUtils.selectObjects(new_inertial_objects, clear=True)
        if foundMassInObject:
            if foundMassInObject == 1:
                WarnMessageWithBox(message="The selected visual/collision " \
                                           "has its own mass defined, using this")
            else:
                WarnMessageWithBox(message= f"{foundMassInObject} of the selected visuals/collisions "\
                                        "have their own mass defined, using these")

        return {'FINISHED'}

    @classmethod
    def poll(cls, context):
        """

        Args:
          context:

        Returns:

        """
        return context.selected_objects is not None and bool(
            {'visual', 'collision', 'inertial', 'link'}
            & set([o.phobostype for o in context.selected_objects])
        )


class CreateCollisionObjects(Operator):
    """Create collision objects for all selected visual objects"""

    bl_idname = "phobos.create_collision_objects"
    bl_label = "Create Collision Object(s)"
    bl_options = {'REGISTER', 'UNDO'}

    # [TODO v2.1.0] Add convex
    property_colltype : EnumProperty(
        name='Collision Type', default='box', description="Collision type", items=defs.geometrytypes
    )

    # [TODO v2.1.0] Fix optimized creation see: Fix creation for Trimesh in geometry/geometry.py
    # property_optimized : BoolProperty(
    #     name='Optimize', default=False, description="Whether you want to add an improved sized and oriented primitive"
    # )

    def execute(self, context):
        """

        Args:
          context:

        Returns:

        """
        visuals = []
        collisions = []

        # find all selected visual objects
        for obj in context.selected_objects:
            if obj.phobostype == "visual":
                visuals.append(obj)
            obj.select_set(False)

        if not visuals:
            log("No visual objects selected.", "ERROR", self)
            return {'CANCELLED'}

        # create collision objects for each visual
        for vis in visuals:
            # build object names
            if "visual" in vis.name.lower():
                collname = vis.name.replace("visual", "collision").replace("Visual", "Collision").replace("VISUAL", "COLLISION")
            else:
                collname = vis.name + "_collision"

            materialname = vis.data.materials[0].name if len(vis.data.materials) > 0 else "None"

            phobos_vis = blender2phobos.deriveVisual(vis)

            # create Mesh
            if self.property_colltype != 'mesh':
                geometry = None
                transform = np.identity(4)
                if self.property_colltype == "box":
                    # [TODO v2.1.0] Fix optimized creation see: Fix creation for Trimesh in geometry/geometry.py
                    # geometry, transform = geo.create_box(
                    #     vis if not self.property_optimized else mesh_io.as_trimesh(vis.data),
                    #     scale=getattr(phobos_vis, "scale", 1), oriented=self.property_optimized
                    # )
                    # geometry, transform = geo.create_box(vis, scale=getattr(phobos_vis, "scale", 1), oriented=self.property_optimized)
                    geometry, transform = geo.create_box(vis, scale=getattr(phobos_vis.geometry, "scale", 1), oriented=False)
                elif self.property_colltype == "cylinder":
                    # [TODO v2.1.0] Fix optimized creation see: Fix creation for Trimesh in geometry/geometry.py
                    # geometry, transform = geo.create_cylinder(
                    #     vis if not self.property_optimized else mesh_io.as_trimesh(vis.data),
                    #     scale=getattr(phobos_vis, "scale", 1),
                    # )
                    geometry, transform = geo.create_cylinder(vis, scale=getattr(phobos_vis.geometry, "scale", 1),)
                elif self.property_colltype == "sphere":
                    # [TODO v2.1.0] Fix optimized creation see: Fix creation for Trimesh in geometry/geometry.py
                    # geometry, transform = geo.create_sphere(
                    #     vis if not self.property_optimized else mesh_io.as_trimesh(vis.data),
                    #     scale=getattr(phobos_vis, "scale", 1),
                    # )
                    geometry, transform = geo.create_sphere(vis, scale=getattr(phobos_vis.geometry, "scale", 1),)
                elif self.property_colltype == "convex":
                    geometry = blender2phobos.deriveGeometry(vis, duplicate_mesh=True)
                    geometry.to_convex_hull()
                    geometry.apply_scale()
                link = sUtils.getEffectiveParent(vis, include_hidden=True, ignore_selection=True)
                if link is None:
                    ErrorMessageWithBox(message="Before creating collision parent visual to a link")
                    return {'CANCELLED'}
                collision = representation.Collision(
                    name=collname,
                    link=link.name,
                    geometry=geometry,
                    origin=representation.Pose.from_matrix(phobos_vis.origin.to_matrix().dot(transform), relative_to=link.name)
                )
                ob = phobos2blender.createGeometry(collision, geomsrc="collision", linkobj=sUtils.getEffectiveParent(vis, include_hidden=True, ignore_selection=True))
            else:
                ob = bUtils.createPrimitive(
                    collname,
                    'cylinder',
                    (1., 1., 1.),
                    defs.layerTypes['collision'],
                    materialname,
                    phobos_vis.origin.position,
                    phobos_vis.origin.rotation,
                    'collision'
                )
                ob.scale = vis.scale
                ob.data = vis.data  # we don't do vis.data.copy() to have a multi-user mesh

            # set properties of new collision object
            ob.phobostype = 'collision'
            ob['geometry/type'] = self.property_colltype
            collisions.append(ob)

            # make collision object relative if visual object has a parent
            if vis.parent:
                # [ToDo v2.1.0] REVIEW: removal of this should be correct, please evaluate and remove
                # ob.select_set(True)
                # bpy.ops.object.transform_apply(location=False, rotation=False, scale=True, properties=False)
                # vis.parent.select_set(True)
                eUtils.parentObjectsTo(context.selected_objects, vis.parent)

            # select created collision objects
            sUtils.selectObjects(collisions)
        return {'FINISHED'}

    @classmethod
    def poll(cls, context):
        """

        Args:
          context:

        Returns:

        """
        return len(context.selected_objects) > 0


class SetCollisionGroupOperator(Operator):
    """Set the collision groups of the selected collision object(s)"""

    bl_idname = "phobos.set_collision_group"
    bl_label = "Set Collision Group(s)"
    bl_options = {'REGISTER', 'UNDO'}

    groups : BoolVectorProperty(
        name='Collision Groups',
        size=20,
        subtype='LAYER',
        default=(False,) * 20,
        description='Collision groups',
    )

    def invoke(self, context, event):
        """

        Args:
          context:
          event:

        Returns:

        """
        try:
            self.groups = context.active_object.rigid_body.collision_collections
        # create rigid body settings if not existent in active object
        except AttributeError:
            obj = context.active_object
            bpy.ops.rigidbody.object_add(type='ACTIVE')
            obj.rigid_body.kinematic = True
            obj.rigid_body.collision_collections = self.groups
        return context.window_manager.invoke_props_dialog(self, width=300)

    def execute(self, context):
        """

        Args:
          context:

        Returns:

        """
        objs = filter(
            lambda e: "phobostype" in e and e.phobostype == "collision", context.selected_objects
        )
        active_object = context.active_object

        # try assigning the collision groups to each selected collision object
        for obj in objs:
            try:
                obj.rigid_body.collision_collections = self.groups
            # initialize rigid body settings if necessary
            except AttributeError:
                context.view_layer.objects.active = obj
                bpy.ops.rigidbody.object_add(type='ACTIVE')
                obj.rigid_body.kinematic = True
                obj.rigid_body.collision_collections = self.groups
        context.view_layer.objects.active = active_object
        return {'FINISHED'}

    @classmethod
    def poll(cls, context):
        """

        Args:
          context:

        Returns:

        """
        ob = context.active_object
        return ob is not None and ob.phobostype == 'collision' and ob.mode == 'OBJECT'


def getOrthogonal(axis1, axis2):
    """
    Returns an axis orthogonal to two given orthogonal axes
    """
    return np.cross(axis1, axis2)


def isOrthogonal(axis1, axis2):
    """
    See if two axes are orthogonal
    """
    scalarProduct = axis1[0] * axis2[0] + axis1[1] * axis2[1] + axis1[2] * axis2[2]
    return scalarProduct == 0


class DefineJointConstraintsOperator(Operator):
    """Add bone constraints to the joint (link)"""

    bl_idname = "phobos.define_joint_constraints"
    bl_label = "Define Joint(s)"
    bl_options = {'REGISTER', 'UNDO'}

    name: StringProperty(
        name='Joint Name', default="", description='Defines the name of the joint (leave empty for same name as link)'
    )

    active: BoolProperty(
        name='Active', default=False, description='Add a motor to the joint'
    )

    def toggleRadian(self, context):
        """
        Convert limits and max velocity to radians or degrees when toggling the checkbox
        Args:
            context:

        Returns:

        """
        if self.useRadian:
            method = math.radians
        else:
            method = math.degrees
        self.upper = method(self.upper)
        self.lower = method(self.lower)
        self.maxvelocity = method(self.maxvelocity)
        self.upper2 = method(self.upper2)
        self.lower2 = method(self.lower2)
        self.maxvelocity2 = method(self.maxvelocity2)

    useRadian: BoolProperty(
        name='Use Radian', default=True, description='Use degrees or rad for joints', update=toggleRadian
    )

    joint_type : EnumProperty(
        name='Joint Type',
        default='revolute',
        description="Type of the joint",
        items=defs.jointtypes,
    )

    lower: FloatProperty(name="Lower", default=-3.14, description="Lower constraint of the joint")

    upper: FloatProperty(name="Upper", default=3.14, description="Upper constraint of the joint")

    maxeffort : FloatProperty(
       name="Max Effort (N or Nm)", default=0.0, description="Maximum effort of the joint"
    )

    maxvelocity : FloatProperty(
       name="Max Velocity (m/s or rad/s)",
       default=0.0,
       description="Maximum velocity of the joint. If you uncheck radian, you can enter °/sec here",
    )

    lower2: FloatProperty(name="Lower", default=-3.14, description="Lower constraint of the joint")

    upper2: FloatProperty(name="Upper", default=3.14, description="Upper constraint of the joint")

    maxeffort2: FloatProperty(
       name="Max Effort (N or Nm)", default=0.0, description="Maximum effort of the joint"
    )

    maxvelocity2: FloatProperty(
       name="Max Velocity (m/s or rad/s)",
       default=0.0,
       description="Maximum velocity of the joint. If you uncheck radian, you can enter °/sec here",
    )

    spring: FloatProperty(
        name="Spring Constant", default=0.0, description="Spring constant of the joint"
    )

    damping: FloatProperty(
        name="Damping Constant", default=0.0, description="Damping constant of the joint"
    )

    axis: FloatVectorProperty(
        name="Joint Axis", default=[0.0, 0.0, 1], description="First joint axis", size=3
    )

    axis2: FloatVectorProperty(
        name="2nd Joint Axis", default=[0.0, 0.0, 1], description="Second joint axis", size=3
    )

<<<<<<< HEAD
    def reference_bodies(self, context):
        """
        Get a list of available reference bodies. Can be any joint that is not selected
        Args:
            context:

        Returns:

        """
        return [
            (link["joint/name"],)*3 for link in bpy.data.objects
            if link.phobostype == "link" and link not in context.selected_objects
               and "joint/name" in link
        ]

    reference_body: EnumProperty(
        name='Gearbox Reference Body',
        default=0,
        description="Gearbox Reference Body",
        items=reference_bodies,
    )

    gearbox_ratio: FloatProperty(
        name='Gearbox Ratio',
        description='theta 2 = -gearbox ratio * theta 1',
        default=1
    )

    screw_thread_pitch: FloatProperty(
        name='Screw Thread Pitch',
        description='Meters traveled per revolution',
        default=1,
    )

    flipAxis: BoolProperty(
        name='Flip Visual Axis', default=False, description='Flip calculated axis'
    )

    def __init__(self):
        self.sRefBody = False  # Show gearbox options: reference body drop down and gearbox ratio
        self.sAxis = False  # Show first axis
        self.sLimit = False  # Show axis limits
        self.sLimitEqual = False  # Upper and lower limits are the same
        self.sEffort = False  # Show max axis effort (N or Nm)
        self.sVelocity = False  # Show max axis velocity (meters/s or angle/s)
        self.isAngle = False  # Rotating joint, affects max velocity, effort and limits
        self.sAxis2 = False  # Show second axis
        self.sSpring = False  # Show spring
        self.sDamping = False  # Show damping
        self.sThreadPitch = False  # Show screw parameter
        self.sAxisFlip = False  # Show checkbox to flip calculated axis
        self.setOptionalParameters()

    executeMessage = []

    def setOptionalParameters(self):
        """
        Show or hide parameters according to selected joint type
        """
        self.sRefBody = False  # Show gearbox options: reference body drop down and gearbox ratio
        self.sAxis = False  # Show first axis
        self.sLimit = False  # Show axis limits
        self.sLimitEqual = False  # Upper and lower limits are the same
        self.sEffort = False  # Show max axis effort (N or Nm)
        self.sVelocity = False  # Show max axis velocity (meters/s or angle/s)
        self.isAngle = False  # Rotating joint, affects max velocity, effort and limits
        self.sAxis2 = False  # Show second axis
        self.sSpring = False  # Show spring
        self.sDamping = False  # Show damping
        self.sThreadPitch = False  # Show screw parameter
        self.sAxisFlip = False  # Show checkbox to flip calculated axis

        # reference body
        if self.joint_type == 'gearbox':
            self.sRefBody = True

        # axis
        if self.joint_type in ["revolute", "prismatic", "continuous", "planar", "universal", "screw", "ball"]:
            self.sAxis = True
        if self.joint_type in ["revolute", "prismatic", "continuous", "planar", "floating", "universal", "screw"]:
            self.sEffort = True
            self.sVelocity = True
        if self.joint_type in ['revolute', 'continuous', 'universal', 'ball']:
            self.isAngle = True
        if self.joint_type in ["revolute", "prismatic", "universal"]:
            self.sLimit = True
        if self.joint_type == "ball":
            self.sLimit = True
            self.sLimitEqual = True
        if self.joint_type == "gearbox":
            self.sAxis = "Axis for theta 1 (reference body to parent)"
            self.sAxis2 = "Axis for theta 2 (reference body to child)"
        if self.joint_type == "universal":
            self.sAxis2 = True
            self.sAxisFlip = True
        if self.joint_type == "screw":
            self.sLimit = True
            self.sThreadPitch = True

        # spring, damping
        if self.joint_type in ["revolute", "prismatic", "universal"]:
            self.sSpring = True
            self.sDamping = True

=======
    executeMessage = []

>>>>>>> b8352236
    def draw(self, context):
        """

        Args:
          context:

        Returns:

        """
        layout = self.layout
        for msg in self.executeMessage:
            layout.label(text=msg)
        if self.name.replace(" ", "_") != self.name:
            layout.label(text="Created as "+self.name.replace(" ", "_"))
        if len(context.selected_objects) == 1:
            layout.prop(self, "name")
        layout.prop(self, "joint_type", text="joint Type")

        # enable/disable optional parameters
        if not self.joint_type == 'fixed':
            self.setOptionalParameters()

            # display selected options

            layout.prop(self, "active", text="Active (adds a default motor you can adapt later)")

            if self.sRefBody:
                layout.prop(self, "reference_body", text="Ref. Body")
                layout.prop(self, "gearbox_ratio", text="Gearbox Ratio")

            if self.sAxis:
                if type(self.sAxis) == str:
                    layout.prop(self, "axis", text=self.sAxis)
                else:
                    layout.prop(self, "axis", text="Joint Axis")
            if self.sLimit:
                if self.isAngle:
                    if self.sLimitEqual:
                        layout.prop(self, "upper", text="limit [rad]" if self.useRadian else "limit [°]")
                    else:
                        layout.prop(self, "lower", text="lower limit [rad]" if self.useRadian else "lower [°]")
                        layout.prop(self, "upper", text="upper limit [rad]" if self.useRadian else "upper [°]")
                else:
                    layout.prop(self, "lower", text="lower limit [m]")
                    layout.prop(self, "upper", text="upper limit [m]")

            if self.sEffort:
                # max effort
                layout.prop(
                    self,
                    "maxeffort",
                    text="max effort ["
                         + ('Nm]' if self.isAngle else 'N]'),
                )

            if self.sVelocity:
                # max velocity in angle/s or distance/s
                if self.isAngle:
                    layout.prop(
                        self,
                        "maxvelocity",
                        text="max velocity [" + ("rad/s]" if self.useRadian else "°/s]"),
                    )
                else:
                    layout.prop(self, "maxvelocity", text="max velocity [m/s]")

            if self.sAxis2:
                if type(self.sAxis2) == str:
                    layout.prop(self, "axis2", text=self.sAxis2)
                else:
                    layout.prop(self, "axis2", text="Joint Axis 2")
                if self.sLimit:
                    if self.isAngle:
                        layout.prop(self, "lower2", text="lower limit [rad]" if self.useRadian else "lower [°]")
                        layout.prop(self, "upper2", text="upper limit [rad]" if self.useRadian else "upper [°]")
                    else:
                        layout.prop(self, "lower2", text="lower limit [m]")
                        layout.prop(self, "upper2", text="upper limit [m]")

                if self.sEffort:
                    # max effort
                    layout.prop(
                        self,
                        "maxeffort2",
                        text="max effort ["
                             + ('Nm]' if self.isAngle else 'N]'),
                    )

                if self.sVelocity:
                    # max velocity in angle/s or distance/s
                    if self.isAngle:
                        layout.prop(
                            self,
                            "maxvelocity2",
                            text="max velocity [" + ("rad/s]" if self.useRadian else "°/s]"),
                        )
                    else:
                        layout.prop(self, "maxvelocity2", text="max velocity [m/s]")

            if self.sSpring or self.sDamping or self.sThreadPitch:
                layout.separator()

            if self.sSpring:
                layout.prop(self, "spring", text="spring constant [N/m]")

            if self.sDamping:
                layout.prop(self, "damping", text="damping constant")

            if self.sThreadPitch:
                layout.prop(self, "screw_thread_pitch")

            # checkbox radian/degrees
            if self.isAngle:
                layout.prop(self, "useRadian", text="use radian")

            # checkbox flip axis
            if self.sAxisFlip:
                layout.prop(self, "flipAxis", text="flip visual axis")

        for msg in self.executeMessage:
            layout.label(text=msg)


    def invoke(self, context, event):
        """

        Args:
          context:
          event:

        Returns:

        """
        obj = context.active_object
        self.name = ""
        if any([k.startswith("joint") for k in obj.keys()]):
            if "joint/limits/lower" in obj:
                self.lower = obj["joint/limits/lower"]
            if "joint/limits/upper" in obj:
                self.upper = obj["joint/limits/upper"]
            if "joint/limits/effort" in obj:
                self.maxeffort = obj["joint/limits/effort"]
            if "joint/limits/velocity" in obj:
                self.maxspeed = obj["joint/limits/velocity"]
            if "joint/type" in obj:
                self.joint_type = obj["joint/type"]
            if "joint/axis" in obj:
                self.axis = obj["joint/axis"]
            self.name = obj.get("joint/name", obj.name)
        return self.execute(context)

    def execute(self, context):
        """

        Args:
          context:

        Returns:

        """
<<<<<<< HEAD
        self.executeMessage = []
        self.setOptionalParameters()
        lower = None
        upper = None
        lower2 = None
        upper2 = None
=======
        log('Defining joint constraints for joint: ', 'INFO')
        self.executeMessage = []
        lower = 0
        upper = 0
>>>>>>> b8352236
        velocity = self.maxvelocity
        effort = self.maxeffort
        velocity2 = self.maxvelocity2
        effort2 = self.maxeffort2
        reference_body = None
        gearbox_ratio = None
        if self.joint_type == "gearbox":
            reference_body = self.reference_body
            gearbox_ratio = self.gearbox_ratio

        # lower and upper limits
        if self.joint_type in ["revolute", "continuous"]:
            # velocity calculation
            if not self.useRadian:
                velocity = self.maxvelocity * ((2 * math.pi) / 360)  # from °/s to rad/s
        if self.joint_type == 'revolute':
            if not self.useRadian:
                lower = math.radians(self.lower)
                upper = math.radians(self.upper)
            else:
                lower = self.lower
                upper = self.upper
        elif self.joint_type in ["prismatic", "screw"]:
            lower = self.lower
            upper = self.upper
        elif self.joint_type == "ball":
            lower = -self.upper
            upper = self.upper
            if not self.useRadian:
                lower = lower * math.pi / 180
                upper = upper * math.pi / 180
        elif self.joint_type == "universal":
            lower = self.lower
            upper = self.upper
            lower2 = self.lower2
            upper2 = self.upper2

        # valid input ?
        axis = None
        axis2 = None
        validInput = True
        screw_thread_pitch = self.screw_thread_pitch
        visual_axis = None
        if self.joint_type in ["revolute", "prismatic", "continuous", "gearbox", "universal", "screw"]:
            axis = self.axis

            # Check if joints can be created
            if max(axis) == 0 and min(axis) == 0:
                validInput = False
                self.executeMessage.append("Please set the joint axis to define the joint")
<<<<<<< HEAD
            else:
                axis = (np.array(axis) / np.linalg.norm(axis)).tolist()
        if self.joint_type in ["gearbox", "universal"]:
            axis2 = self.axis2

            # Check if joints can be created
            if max(axis2) == 0 and min(axis2) == 0:
                validInput = False
                self.executeMessage.append("Please set the joint axis2 to define the joint")
            else:
                axis2 = (np.array(axis2) / np.linalg.norm(axis2)).tolist()
                if self.joint_type == "universal":
                    if not isOrthogonal(axis, axis2):
                        self.executeMessage.append("Axes should be orthogonal")
                    else:
                        visual_axis = getOrthogonal(axis, axis2)
                        if self.flipAxis:
                            visual_axis = -visual_axis
                        formatter = {
                            "float": lambda x: f"{x:.3g}" if x != int(x) else str(int(x))
                        }
                        vis = np.array2string(visual_axis, precision=3, suppress_small=True, formatter=formatter)
                        self.executeMessage.append("Visual axis: "+vis)
        if self.joint_type == "screw":
            if screw_thread_pitch == 0:
                validInput = False
                self.executeMessage.append("Cannot create a screw joint with thread pitch 0")

        if self.joint_type == "gearbox":
            if len(self.reference_bodies(context)) == 0:
                validInput = False
                self.executeMessage.append("No reference bodies available")
                self.executeMessage.append("Create another joint to select it as reference")
                self.executeMessage.append("body")
            elif self.reference_body == "":
                validInput = False
                self.executeMessage.append("Select a reference body")

=======
>>>>>>> b8352236
        # set properties for each joint
        if validInput:
            defined = 0
            for joint in (obj for obj in context.selected_objects if obj.phobostype == 'link'):
                context.view_layer.objects.active = joint
                if joint.parent is None or joint.parent.phobostype != "link":
                    ErrorMessageWithBox(f"Link {joint.name} has to be parented to another link before you can define a joint")
                    return {'CANCELLED'}
                if len(self.name) > 0:
                    joint["joint/name"] = self.name.replace(" ", "_")

                jUtils.setJointConstraints(
                    joint=joint,
                    jointtype=self.joint_type,
                    lower=lower if self.sLimit else None,
                    upper=upper if self.sLimit else None,
                    lower2=lower2 if self.sLimit and self.sAxis2 else None,
                    upper2=upper2 if self.sLimit and self.sAxis2 else None,
                    velocity=velocity if self.sVelocity else None,
                    effort=effort if self.sEffort else None,
                    velocity2=velocity2 if self.sAxis2 and self.sVelocity else None,
                    effort2=effort2 if self.sAxis2 and self.sEffort else None,
                    spring=self.spring if self.sSpring else None,
                    damping=self.damping if self.sDamping else None,
                    axis=axis if self.sAxis else None,
                    axis2=axis2 if self.sAxis2 else None,
                    gearboxreferencebody=reference_body if self.sRefBody else None,
                    gearboxratio=gearbox_ratio if self.sRefBody else None,
                    screwthreadpitch=screw_thread_pitch if self.sThreadPitch else None,
                    visualaxis=visual_axis
                )
                defined = defined+1

                if "joint/name" not in joint:
                    joint["joint/name"] = joint.name + "_joint"

                if self.active:
                    motor_name = joint.get("joint/name", joint.name) + "_motor"
                    phobos2blender.createMotor(
                        motor=representation.Motor(
                            name=motor_name,
                            joint=joint.get("joint/name", joint.name),
                            **resources.get_default_motor()
                        ),
                        linkobj=joint
                    )
            jointPluralS = "" if defined == 1 else "s"
            self.executeMessage.append(f"Defined {defined} joint{jointPluralS}")

        return {'FINISHED'}

    @classmethod
    def poll(cls, context):
        """

        Args:
          context:

        Returns:

        """
        ob = context.active_object
        # due to invoke the active object needs to be a link
        return ob is not None and ob.phobostype == 'link' and ob.mode == 'OBJECT'


class DissolveLink(Operator):
    """Dissolve a link and parent all children of type link, inertia, visual and collision to its effective parent"""

    bl_idname = "phobos.dissolve_link"
    bl_label = "Dissolve Link(s)"
    bl_options = {"UNDO"}

    delete : BoolProperty(
        name='Delete Other', default=False, description='Delete all non reparented children'
    )

    def execute(self, context):
        """

        Args:
          context:

        Returns:

        """
        objects = context.selected_objects

        while objects:
            # Get the roots
            current_roots = sUtils.getLeaves(objects, objects=objects)
            for root in current_roots:
                eUtils.dissolveLink(root, delete_other=self.delete)
                objects.remove(root)
        return {'FINISHED'}

    def draw(self, context):
        """

        Args:
          context:

        Returns:

        """
        layout = self.layout
        layout.prop(self, 'delete')

    def invoke(self, context, event):
        """

        Args:
          context:
          event:

        Returns:

        """
        return context.window_manager.invoke_props_dialog(self)

    def check(self, context):
        """

        Args:
          context:

        Returns:

        """
        return True

    @classmethod
    def poll(cls, context):
        """

        Args:
          context:

        Returns:

        """
        ob = context.active_object
        objs = list(
            filter(lambda e: "phobostype" in e and e.phobostype == "link", context.selected_objects)
        )
        return ob is not None and ob.phobostype == 'link' and context.mode == "OBJECT"


class AddMotorOperator(Operator):
    """Add a motor to the selected joint.
    It is possible to add motors to multiple joints at the same time"""

    bl_idname = "phobos.add_motor"
    bl_label = "Add Motor"
    bl_options = {'UNDO'}
    lastMotorDefault = None

    template : EnumProperty(items=[(n,n,n) for n in resources.get_motor_defaults()], name='Template', description="The template to use for this motor")
    motorType : EnumProperty(items=[(n,n,n) for n in representation.Motor.BUILD_TYPES], name="Motor type", description='The motor type')
    controllerType: EnumProperty(items=[(n,n,n) for n in representation.Motor.TYPES], name="Controller type", description='The controller type')
    maxeffort : FloatProperty(
        name="Max Effort (N or Nm)", default=0.0, description="Maximum effort of the joint"
    )

    maxvelocity : FloatProperty(
        name="Max Speed (m/s or rad/s)",
        default=0.0,
        description="Maximum velocity of the joint",
    )
    controlp : FloatProperty(
        name="P Gain", default=0.0, description="P gain of position controller."
    )
    controli : FloatProperty(
        name="I Factor", default=0.0, description="Integral factor of position controller."
    )
    controld : FloatProperty(
        name="D Factor", default=0.0, description="D factor of position controller"
    )
    knownProperties = {"type": "controllerType",
                       "build_type": "motorType",
                       "effort": "maxeffort",
                       "velocity": "maxvelocity",
                       "p": "controlp",
                       "i": "controli",
                       "d": "controld"}

    def updateValues(self, key, defDict, lastDict, prop):
        # only update value if the user hasn't changed the default value
        if key in defDict:
            if lastDict and key in lastDict and prop != lastDict[key]:
                return prop
            return defDict[key]
        return prop

    def draw(self, context):
        """

        Args:
          context:

        Returns:

        """
        layout = self.layout
        #layout.separator()
        setvalues = self.lastMotorDefault != self.template
        lastDict = None
        if self.lastMotorDefault != None:
            lastDict = resources.get_default_motor(self.lastMotorDefault)
        defDict = resources.get_default_motor(self.template)
        layout.prop(self, 'template')
        for k, v in self.knownProperties.items():
            if setvalues:
                setattr(self, v, self.updateValues(k, defDict, lastDict, getattr(self, v)))
            if k in defDict:
                layout.prop(self, v)
        self.lastMotorDefault = self.template

    def invoke(self, context, event):
        """

        Args:
          context:
          event:

        Returns:

        """
        return context.window_manager.invoke_props_dialog(self)

    def check(self, context):
        """

        Args:
          context:

        Returns:

        """
        return True

    @classmethod
    def poll(cls, context):
        """

        Args:
          context:

        Returns:

        """
        active_obj = (
            context.active_object
            and context.active_object.phobostype == 'link'
            and context.active_object.mode == 'OBJECT'
        )

        if not active_obj:
            return False
            # for obj in context.selected_objects:
            #     if obj.mode == 'OBJECT' and obj.phobostype == 'link':
            #         active_obj = obj
            #         context.view_layer.objects.active = obj
            #         break
            # if not active_obj:
        else:
            active_obj = context.active_object

        joint_obj = 'joint/type' in active_obj and active_obj['joint/type'] != 'fixed'

        return joint_obj

    def execute(self, context):
        """

        Args:
          context:

        Returns:

        """
        objects = [o for o in context.selected_objects if o.phobostype == "link"]
        for obj in objects:
            phobos2blender.createMotor(representation.Motor(
                name=obj.name+"_motor",
                joint=obj.get("joint/name", obj.name),
                type=self.controllerType,
                build_type=self.motorType,
                p=self.controlp,
                i=self.controli,
                d=self.controld
            ), linkobj=obj)
        return {'FINISHED'}


# [TODO v2.1.0] Can we delete this
# def addMotorFromYaml(motor_dict, annotations, selected_objs, active_obj, *args):
#     """Execution function for the temporary operator to add motors from yaml files.
#
#     The specified parameters match the interface of the `addObjectFromYaml` generic function.
#
#     As additional argument, a boolean value is required. It controls whether the specified motor
#     will be added to all selected joints (True) or to the active object only (False).
#
#     Args:
#       motor_dict(dict): phobos representation of a motor
#       annotations(dict): annotation dictionary containing annotation categories as keys
#       selected_objs(list(bpy.types.Object): selected objects in the current context
#       active_obj(bpy.types.Object): active object in the current context
#       *args(list): list containing a single bool value
#
#     Returns:
#       tuple: lists of new motor, new annotation and controller objects
#
#     """
#     addtoall = args[0]
#     addcontrollers = args[1]
#
#     if addtoall:
#         joints = [lnk for lnk in selected_objs if lnk.phobostype == 'link' and 'joint/type' in lnk]
#     else:
#         joints = [active_obj]
#
#     newmotors = []
#     annotation_objs = []
#     controller_objs = []
#     for joint in joints:
#         pos_matrix = joint.matrix_world
#         motor_dict['name'] = ''
#         motor_obj = phobos2blender.createMotor(
#             motor_dict, joint, pos_matrix, addcontrollers=addcontrollers
#         )
#
#         if isinstance(motor_obj, list):
#             controller_objs.append(motor_obj[1])
#             motor_obj = motor_obj[0]
#
#         # parent motor to its joint
#         sUtils.selectObjects([motor_obj, joint], clear=True, active=1)
#         bpy.ops.object.parent_set(type='BONE_RELATIVE')
#
#         newmotors.append(motor_obj)
#
#         # add optional annotation objects
#         for annot in annotations:
#             annotation_objs.append(
#                 eUtils.addAnnotationObject(
#                     motor_obj,
#                     annotations[annot],
#                     name=nUtils.getObjectName(motor_obj) + '_' + annot,
#                     namespace='motor/' + annot,
#                 )
#             )
#     return newmotors, annotation_objs, controller_objs


class RemoveMotorOperator(Operator):
    """Remove motors from selected joints"""
    bl_idname = "phobos.remove_motor"
    bl_label = "Remove Motor"
    bl_options = {'REGISTER', 'UNDO'}

    def execute(self, context):
        removedMotors = 0
        refl_vars = ["d", "i", "p", "name", "type"]
        for obj in context.selected_objects:
            if obj.phobostype == "link":
                motorRemoved = False
                for prop in refl_vars:
                    mProp = f"motor/{prop}"
                    if mProp in obj:
                        del obj[mProp]
                        if not motorRemoved:
                            motorRemoved = True
                            removedMotors+=1
        if len(context.selected_objects) > 1 and removedMotors > 0:
            pluralS = "s" if removedMotors > 1 else ""
            WarnMessageWithBox(message=f"{removedMotors} motor{pluralS} removed from selected objects",
                               title="Phobos Message", icon="INFO")
        print("Motor removed")
        return {'FINISHED'}

    @classmethod
    def poll(cls, context):
        refl_vars = ["d", "i", "p", "name", "type"]
        for obj in context.selected_objects:
            if obj.phobostype == "link":
                for prop in refl_vars:
                    mProp = f"motor/{prop}"
                    if mProp in obj:
                        return True
        return False

class CreateLinksOperator(Operator):
    """Create link(s), optionally based on existing objects"""

    bl_idname = "phobos.create_links"
    bl_label = "Create Link(s)"
    bl_options = {'REGISTER', 'UNDO'}

    location : EnumProperty(
        items=(('3D cursor',) * 3, ('selected objects',) * 3),
        default='3D cursor',
        name='Location',
        description='Where to create new link(s)?',
    )

    sizeCheck : BoolProperty(name="Scale according to object size", default=True)

    size : FloatProperty(name="Visual Size", default=1.0, description="Size of the created link")

    parent_link : BoolProperty(
        name="Parent Link", default=False, description="Parent link to object's parents"
    )

    parent_objects : BoolProperty(
        name='Parent Objects', default=False, description='Parent children of object to new link'
    )
    #
    # nameformat : StringProperty(
    #     name="Name Format",
    #     description="Provide a string containing {0} {1} etc. to reuse parts of objects' names.",
    #     default='',
    # )

    linkname : StringProperty(
        name="Link Name", description="A name for a single newly created link.", default='new_link'
    )

    def execute(self, context):
        """

        Args:
          context:

        Returns:

        """
        if self.location == '3D cursor':
            phobos2blender.createLink(representation.Link(name=self.linkname, scale=self.size))
        elif len(context.selected_objects) > 0:
            objs_to_create_links = context.selected_objects
            for obj in objs_to_create_links:
                modellinks.deriveLinkfromObject(obj, scale=self.size, scaleByBoundingBox=self.sizeCheck,
                                                parent_objects=self.parent_objects, parent_link=self.parent_link)
        else:
            WarnMessageWithBox("No objects selected to create links from!")
        return {'FINISHED'}

    @classmethod
    def poll(cls, context):
        """

        Args:
          context:

        Returns:

        """
        return bpy.ops.object.select_all.poll()

    def draw(self, context):
        """

        Args:
          context:

        Returns:

        """
        layout = self.layout
        layout.prop(self, "location")
        layout.prop(self, "size")
        if self.location == '3D cursor':
            layout.prop(self, 'linkname')
        else:
            layout.prop(self, "sizeCheck")
            # layout.prop(self, "nameformat")
            layout.prop(self, "parent_link")
            layout.prop(self, "parent_objects")


class AddSensorOperator(Operator):
    """Add a sensor at the position of the selected object.
    It is possible to create a new link for the sensor on the fly. Otherwise,
    the next link in the hierarchy will be used to parent the sensor to"""

    bl_idname = "phobos.add_sensor"
    bl_label = "Add Sensor"
    bl_options = {'REGISTER', 'UNDO'}


    def sensorlist(self, context):
        """

        Args:
          context:

        Returns: A list of available sensor categories. Taken from defaults.json
            Format: [('Sensor_name', 'Sensor name', ''),...]

        """

        items = [
            (sen, sen.replace('_', ' '), '')
            for sen in sorted(resources.get_sensor_types(self.category))
        ]
        # Alternative: sensor_representations w/o factory, sensor, multisensor
        return sorted(items, key=lambda x: x[0])

    def categorylist(self, context):
        """Create an enum for the sensor categories. For phobos preset categories,
        the phobosIcon is added to the enum.

        Args:
          context:

        Returns:

        """
        categories = resources.get_sensor_categories()

        items = []
        i = 0
        for categ in categories:
            # assign an icon to the phobos preset categories
            if categ == 'cameraSensor':
                icon = 'CAMERA_DATA'
            else:
                icon = 'LAYER_USED'  # TODO add icons

            items.append((categ, categ, categ, icon, i))
            i += 1

        return sorted(items, key=lambda x: x[0])

    category: EnumProperty(items=categorylist, description='The sensor category')
    sensorType: EnumProperty(items=sensorlist, description='The sensor type')
    sensorName: StringProperty(
        name="Sensor name", default='new_sensor', description="Name of the sensor"
    )

    # dynamic properties of the sensor
    sensorProperties: CollectionProperty(type=DynamicProperty)

    currentSensor = ("", "")

    def updateSensorProperties(self):
        """
        Updates the dynamic sensor properties after changing sensor category or type

        Args:

        Returns:

        """
        if self.category != self.currentSensor[0] or self.sensorType != self.currentSensor[1]:
            data = resources.get_sensor(self.category, self.sensorType)
            self.sensorProperties.clear()
            DynamicProperty.assignDict(
                self.sensorProperties.add, data
            )
            for prop in self.sensorProperties:
                prop.allowDisabling()
            self.currentSensor = (self.category, self.sensorType)

    def draw(self, context):
        """

        Args:
          context:

        Returns:

        """
        layout = self.layout
        layout.prop(self, 'sensorName')
        layout.separator()
        layout.prop(self, 'category', text='Sensor category')
        layout.prop(self, 'sensorType', text='Sensor type')
        layout.separator()

        # Draw sensor properties
        self.updateSensorProperties()
        for i in range(len(self.sensorProperties)):
            name = self.sensorProperties[i].name.replace('_', ' ')

            self.sensorProperties[i].draw(layout, self.sensorProperties)
        layout.label(text="You can add custom properties under")
        layout.label(text="Object Properties > Custom Properties", icon="OBJECT_DATA")

    def invoke(self, context, event):
        """

        Args:
          context:
          event:

        Returns:

        """
        return context.window_manager.invoke_props_dialog(self)

    # def check(self, context):
    #     """
    #
    #     Args:
    #       context:
    #
    #     Returns:
    #
    #     """
    #     return True

    @classmethod
    def poll(cls, context):
        """

        Args:
          context:

        Returns:
            True if there is a link we can attach a new sensor to
            False otherwise

        """
        linkFound, link = cls.getLink(context)
        return linkFound

    def getSensorParameters(self):
        """

        Args:

        Returns: The parameters entered by the user for the selected sensor

        """
        result = DynamicProperty.collectDict(self.sensorProperties)
        return result

    @classmethod
    def getLink(cls, context):
        """

        Args:
          context:

        Returns:
            False, None if neither the selection nor their parent are links
            True, theLink otherwise

        """
        link = context.active_object
        if link is None:
            return False, None
        if not context.active_object.phobostype == 'link':  # Selection is no link, get their parent
            link = sUtils.getEffectiveParent(link)
        if not context.active_object.phobostype == 'link':  # Parent is no link either
            return False, None
        return True, link

    def execute(self, context):
        """

        Args:
          context:

        Returns:

        """
        # make sure a link or its child is selected
        linkFound, link = self.getLink(context)
        if not linkFound:
            return {'CANCELLED'}

        # Create Sensor
        sensorName = self.sensorName
        parameters = self.getSensorParameters()
        # Get sensor category specific class
        sensorClass = getattr(sensor_representations, self.category)
        # TODO remember parent if link or joint is renamed
        if "link" in sensorClass._class_variables or sensorClass == sensor_representations.GPS:
            parameters["link"] = parameters.get("link", link.name)
        if "joint" in sensorClass._class_variables:
            parameters["joint"] = parameters.get("joint", link.get("joint/name", link.name))
        if "frame" in sensorClass._class_variables:
            parameters["frame"] = parameters.get("frame", link.name)
        sensor = sensorClass(
            name=sensorName,
            origin=representation.Pose(relative_to=link.name),
            **parameters  # Pass sensor specific parameters
        )
        if hasattr(sensor, "targets"):
            sensor.targets = [o.name for o in context.selected_objects if o.phobostype == "link"]
        sensor_obj = phobos2blender.createSensor(sensor, linkobj=link)

        # match the operator to avoid dangers of eval
        # import re

        # opName = addObjectFromYaml(
        #     self.sensorName, 'sensor', self.sensorType, addSensorFromYaml, self.addLink
        # )

        # operatorPattern = re.compile('[[a-z][a-zA-Z]*\.]*[a-z][a-zA-Z]*')

        # # run the operator and pass on add link (to allow undo both new link and sensor)
        # if operatorPattern.match(opName):
        #     eval('bpy.ops.' + opName + "('INVOKE_DEFAULT')")
        # else:
        #     log(
        #         'This sensor name is not following the naming convention: '
        #         + opName
        #         + '. It can not be converted into an operator.',
        #         'ERROR',
        #     )
        return {'FINISHED'}

#
# # [TODO v2.2.0] REVIEW this
# def addControllerFromYaml(controller_dict, annotations, selected_objs, active_obj, *args):
#     """Execution function for the temporary operator to add controllers from yaml files.
#
#     The specified parameters match the interface of the `addObjectFromYaml` generic function.
#
#     Args:
#       controller_dict(dict): phobos representation of a controller
#       annotations(dict): annotation dictionary containing annotation categories as keys
#       selected_objs(list(bpy.types.Object): selected objects in the current context
#       active_obj(bpy.types.Object): active object in the current context
#       *args(list): empty list
#
#     Returns:
#       tuple: tuple of lists of new motor, new controller and new annotation objects
#
#     """
#     addtoall = args[0]
#
#     if addtoall:
#         objects = [obj for obj in selected_objs if obj.phobostype in defs.controllabletypes]
#     else:
#         objects = [active_obj]
#
#     controller_objs = []
#     annotation_objs = []
#     for obj in objects:
#         pos_matrix = obj.matrix_world
#         controller_obj = controllermodel.createController(controller_dict, obj, pos_matrix)
#
#         # add optional annotation objects
#         for annot in annotations:
#             annotation_objs.append(
#                 eUtils.addAnnotationObject(
#                     controller_obj,
#                     annotations[annot],
#                     name=nUtils.getObjectName(controller_obj) + '_' + annot,
#                     namespace='controller/' + annot,
#                 )
#             )
#         controller_objs.append(controller_obj)
#
#     return controller_objs, annotation_objs, []
#
#
# # [TODO v2.2.0] REVIEW this
# class AddControllerOperator(Operator):
#     """Add a controller at the position of the selected object."""
#
#     bl_idname = "phobos.add_controller"
#     bl_label = "Add Controller"
#     bl_options = {'UNDO'}
#
#     def controllerlist(self, context):
#         """
#
#         Args:
#           context:
#
#         Returns:
#
#         """
#         items = [
#             (con, con.replace('_', ' '), '')
#             for con in sorted(defs.definitions['controllers'])
#             if self.categ in defs.def_settings['controllers'][con]['categories']
#         ]
#         return items
#
#     def categorylist(self, context):
#         """Create an enum for the controller categories. For phobos preset categories,
#         the phobosIcon is added to the enum.
#
#         Args:
#           context:
#
#         Returns:
#
#         """
#
#         phobosIcon = prev_collections["phobos"]["phobosIcon"].icon_id
#         categories = [t for t in defs.def_subcategories['controllers']]
#
#         icon = ''
#         items = []
#         i = 0
#         for categ in categories:
#             # assign an icon to the phobos preset categories
#             if categ == 'motor':
#                 icon = 'AUTO'
#             else:
#                 #icon = 'GAME'
#                 icon = ''
#
#             items.append((categ, categ, categ, icon, i))
#             i += 1
#
#         return items
#
#     categ : EnumProperty(items=categorylist, description='The controller category')
#
#     controllerType : EnumProperty(items=controllerlist, description='The controller type')
#
#     controllerName : StringProperty(
#         name="Controller name", default='new_controller', description="Name of the controller"
#     )
#
#     addToAll : BoolProperty(
#         name="Add to all",
#         default=True,
#         description="Add a controller to all controllable selected objects",
#     )
#
#     def draw(self, context):
#         """
#
#         Args:
#           context:
#
#         Returns:
#
#         """
#         layout = self.layout
#         layout.prop(self, 'controllerName')
#         layout.separator()
#         layout.prop(self, 'categ', text='Sensor category')
#         layout.prop(self, 'controllerType', text='Controller type')
#         layout.prop(self, 'addToAll', icon='PARTICLES')
#
#     def invoke(self, context, event):
#         """
#
#         Args:
#           context:
#           event:
#
#         Returns:
#
#         """
#         return context.window_manager.invoke_props_dialog(self)
#
#     def check(self, context):
#         """
#
#         Args:
#           context:
#
#         Returns:
#
#         """
#         return True
#
#     @classmethod
#     def poll(cls, context):
#         """
#
#         Args:
#           context:
#
#         Returns:
#
#         """
#         return context.active_object and context.active_object.phobostype in defs.controllabletypes
#
#     def execute(self, context):
#         """
#
#         Args:
#           context:
#
#         Returns:
#
#         """
#         # match the operator to avoid dangers of eval
#         import re
#
#         opName = addObjectFromYaml(
#             self.controllerName,
#             'controller',
#             self.controllerType,
#             addControllerFromYaml,
#             self.addToAll,
#         )
#         operatorPattern = re.compile('[[a-z][a-zA-Z]*\.]*[a-z][a-zA-Z]*')
#
#         # run the operator and pass on add link (to allow undo both new link and sensor)
#         if operatorPattern.match(opName):
#             eval('bpy.ops.' + opName + "('INVOKE_DEFAULT')")
#         else:
#             log(
#                 'This controller name is not following the naming convention: '
#                 + opName
#                 + '. It can not be converted into an operator.',
#                 'ERROR',
#             )
#         return {'FINISHED'}
#
#
# # [TODO v2.2.0] REVIEW this
# def getControllerParameters(name):
#     """Returns the controller parameters for the controller type with the provided
#     name.
#
#     Args:
#       name(str): the name of the controller type.
#
#     Returns:
#
#     """
#     try:
#         return defs.definitions['controllers'][name]['parameters'].keys()
#     except:
#         return []
#
#
# # [TODO v2.2.0] REVIEW this
# def getDefaultControllerParameters(scene, context):
#     """Returns the default controller parameters for the controller of the active
#     object.
#
#     Args:
#       scene:
#       context:
#
#     Returns:
#
#     """
#     try:
#         name = bpy.context.active_object['motor/controller']
#         return defs.definitions['controllers'][name]['parameters'].values()
#     except:
#         return None
#

# [TODO v2.2.0] REVIEW this
class CreateMimicJointOperator(Operator):
    """Make a number of joints follow a specified joint"""

    bl_idname = "phobos.create_mimic_joint"
    bl_label = "Mimic Joint"
    bl_options = {'REGISTER', 'UNDO'}

    multiplier : FloatProperty(
        name="Multiplier", default=1.0, description="Multiplier for joint mimicry"
    )

    offset : FloatProperty(name="Offset", default=0.0, description="Offset for joint mimicry")

    mimicjoint : BoolProperty(name="Mimic Joint", default=True, description="Create joint mimicry")

    # mimicmotor : BoolProperty(name="Mimic Motor", default=False, description="Create motor mimicry")

    def execute(self, context):
        """

        Args:
          context:

        Returns:

        """
        masterjoint = context.active_object
        objs = filter(
            lambda e: "phobostype" in e and e.phobostype == "link", context.selected_objects
        )

        # apply mimicking for all selected joints
        for obj in objs:
            if obj.name != masterjoint.name:
                if self.mimicjoint:
                    obj["joint/mimic/joint"] = masterjoint.get("joint/name", masterjoint.name)
                    obj["joint/mimic/multiplier"] = self.multiplier
                    obj["joint/mimic/offset"] = self.offset
                # if self.mimicmotor:
                #     obj["motor/mimic/motor"] = nUtils.getObjectName(masterjoint, 'motor')
                #     obj["motor/mimic/multiplier"] = self.multiplier
                #     obj["motor/mimic/offset"] = self.offset
        return {'FINISHED'}

    @classmethod
    def poll(cls, context):
        """

        Args:
          context:

        Returns:

        """
        ob = context.active_object
        objs = list(
            filter(lambda e: "phobostype" in e and e.phobostype == "link", context.selected_objects)
        )
        return ob is not None and ob.phobostype == 'link' and len(objs) > 1


class AddHeightmapOperator(Operator):
    """Add a heightmap object to the 3D-Cursors location"""

    bl_idname = "phobos.add_heightmap"
    bl_label = "Create heightmap"
    bl_options = {'REGISTER', 'UNDO'}

    name : StringProperty(
        name="Name", description="The name of the new heightmap object", default="heightmap"
    )

    cutNo : IntProperty(
        name="Number of cuts", description="Number of cuts for subdivision", default=100
    )

    strength : FloatProperty(
        name="Displacement strength", description="Strength of the displacement effect", default=0.1
    )

    subsurf : BoolProperty(
        name="Use subsurf", description="Use subsurf modifier to smoothen surface", default=False
    )

    subsurflvl : IntProperty(
        name="Subsurf subdivisions",
        description="Number of divisions for subsurf smoothing",
        default=2,
    )

    filepath : StringProperty(subtype="FILE_PATH")

    def draw(self, context):
        """

        Args:
          context:

        Returns:

        """
        layout = self.layout
        layout.prop(self, 'name')
        layout.prop(self, 'cutNo')
        layout.prop(self, 'strength')
        layout.prop(self, 'subsurf')
        if self.subsurf:
            layout.prop(self, 'subsurflvl')

    def execute(self, context):
        """

        Args:
          context:

        Returns:

        """
        if os.path.basename(self.filepath) not in bpy.data.images:
            try:
                img = bpy.data.images.load(self.filepath)
            except RuntimeError:
                log("Cannot load image from file! Aborting.", "ERROR")
                return {"CANCELLED"}
        else:
            log("Image already imported. Using cached version.", "INFO")
            img = bpy.data.images[os.path.basename(self.filepath)]

        # Create texture from image
        h_tex = bpy.data.textures.new(self.name, type='IMAGE')
        h_tex.image = img

        # Add plane as single object (phobostype visual)
        if context.view_layer.objects.active:
            bpy.ops.object.mode_set(mode='OBJECT')
        bpy.ops.mesh.primitive_plane_add(view_align=False, enter_editmode=False)
        plane = context.active_object
        plane['phobostype'] = 'visual'

        # subdivide plane
        bpy.ops.object.mode_set(mode='EDIT')
        bpy.ops.mesh.subdivide(number_cuts=self.cutNo)
        bpy.ops.object.mode_set(mode='OBJECT')

        # create displacement
        plane.modifiers.new('displace_heightmap', 'DISPLACE')
        plane.modifiers['displace_heightmap'].texture = h_tex
        plane.modifiers['displace_heightmap'].strength = self.strength

        # create subsurf
        if self.subsurf:
            plane.modifiers.new('subsurf_heightmap', 'SUBSURF')
            plane.modifiers['subsurf_heightmap'].render_levels = self.subsurflvl

        # enable smooth shading
        bpy.ops.phobos.smoothen_surface()

        # Add root link for heightmap
        root = modellinks.deriveLinkfromObject(plane, scale=1.0)

        # set names and custom properties
        # FIXME: what about the namespaces? @HEIGHTMAP (14)
        plane.name = self.name + '_visual::heightmap'
        root.name = self.name + "::heightmap"
        root['entity/type'] = 'heightmap'
        root['entity/name'] = self.name
        root['image'] = os.path.relpath(os.path.basename(self.filepath), bpy.data.filepath)
        root['joint/type'] = 'fixed'

        # select the plane object for further adjustments
        context.view_layer.objects.active = plane

        # FIXME this GUI "hack" does not work, as the buttons context enum is not updated while the operator is running @HEIGHTMAP (30)
        # current_screen = bpy.context.screen.name
        # screen = bpy.data.screens[current_screen]
        # for area in screen.areas:
        #     if area.type == 'PROPERTIES':
        #         area.tag_redraw()
        #         area.spaces[0].context = 'MODIFIER'
        return {'FINISHED'}

    def invoke(self, context, event):
        """

        Args:
          context:
          event:

        Returns:

        """
        # create the open file dialog
        context.window_manager.fileselect_add(self)
        return {'RUNNING_MODAL'}


# [TODO v2.2.0] REVIEW this
class AddSubmodel(Operator):
    """Add a submodel instance to the scene"""

    bl_idname = "phobos.add_submodel"
    bl_label = "Add submodel"
    bl_options = {'REGISTER', 'UNDO'}

    def submodelnames(self, context):
        """Returns a list of submodels of the chosen type for use as enum

        Args:
          context:

        Returns:

        """
        submodellist = [
            a.name
            for a in bpy.data.groups
            if 'submodeltype' in a and a['submodeltype'] == self.submodeltype
        ]
        return [
            (
                a,
                a.split(':')[1],
                a.split(':')[1].split('/')[0]
                + ' version '
                + a.split(':')[1].split('/')[1]
                + ' submodel',
            )
            for a in submodellist
        ]

    def submodeltypes(self, context):
        """Returns a list of submodel types in the scene for use as enum

        Args:
          context:

        Returns:

        """
        submodellist = [a['submodeltype'] for a in bpy.data.groups if 'submodeltype' in a]
        submodellist = set(submodellist)
        return [(a, a, a + ' submodel type') for a in submodellist]

    submodeltype : EnumProperty(
        name="Submodel type", description="Type of the submodel", items=submodeltypes
    )

    submodelname : EnumProperty(
        name="Submodel name", description="Name of the submodel", items=submodelnames
    )

    instancename : StringProperty(name="Instance name", default='')

    def check(self, context):
        """

        Args:
          context:

        Returns:

        """
        return True

    def draw(self, context):
        """

        Args:
          context:

        Returns:

        """
        layout = self.layout
        layout.prop(self, 'submodeltype')
        layout.prop(self, 'submodelname')
        layout.prop(self, 'instancename')

    def invoke(self, context, event):
        """Start off the instance numbering based on Blender objects and show
        a property dialog

        Args:
          context:
          event:

        Returns:

        """
        self.instancename = self.submodelname.split(':')[1].split('/')[0]
        wm = context.window_manager
        return wm.invoke_props_dialog(self)

    @classmethod
    def poll(cls, context):
        """Hide the operator when no submodels are defined

        Args:
          context:

        Returns:

        """
        for group in bpy.data.groups:
            if 'submodeltype' in group:
                return True
        return False

    def execute(self, context):
        """create an instance of the submodel

        Args:
          context:

        Returns:

        """
        i = 1
        while self.instancename + '_{0:03d}'.format(i) in bpy.data.objects:
            i += 1
        objectname = self.instancename + '_{0:03d}'.format(i)
        eUtils.instantiateSubmodel(self.submodelname, objectname)
        return {'FINISHED'}


# [TODO v2.2.0] REVIEW this
class DefineSubmodel(Operator):
    """Define a new submodel from objects"""

    bl_idname = "phobos.define_submodel"
    bl_label = "Define Submodel"
    bl_options = {'REGISTER', 'UNDO'}

    submodelname : StringProperty(
        name="Submodel name", description="Name of the submodel", default='newsubmodel'
    )

    version : StringProperty(
        name="Version name", description="Name of the submodel version", default='1.0'
    )

    submodeltype : EnumProperty(
        items=tuple([(sub,) * 3 for sub in defs.definitions['submodeltypes']]),
        name="Submodel type",
        default="mechanism",
        description="The type for the new submodel",
    )

    def invoke(self, context, event):
        """Show a property dialog

        Args:
          context:
          event:

        Returns:

        """
        return context.window_manager.invoke_props_dialog(self)

    def execute(self, context):
        """Create a submodel based on selected objects

        Args:
          context:

        Returns:

        """
        eUtils.defineSubmodel(self.submodelname, self.submodeltype, self.version)
        return {'FINISHED'}


class AssignSubmechanism(Operator):
    """Assign a submechanism to the model"""

    bl_idname = "phobos.assign_submechanism"
    bl_label = "Assign Submechanism"
    bl_options = {'REGISTER', 'UNDO'}

    # mechanism_type : EnumProperty(
    #    name="Submechanism type",
    #    items=bUtils.compileEnumPropertyList(defs.definitions['submechanisms'].keys()),
    #    )
    # maybe add size in brackets? lambda_mechanism(3) / [3] lambda_mechanism

    # mechanism_category : EnumProperty(
    #    name="Submechanism category",
    #    items=bUtils.compileEnumPropertyList(defs.definitions['submechanisms'].keys()),
    #    )

    linear_chain : BoolProperty(name='Serial Chain', default=False)

    mechanism_name : StringProperty(name='Name')

    contextual_name : StringProperty(name='Contextual name')

    joints = []

    executeMessage = []

    def compileSubmechanismTreeEnum(self, context):
        """

        Args:
          context:

        Returns:

        """
        return bUtils.compileEnumPropertyList(
            defs.definitions['submechanisms'][context.window_manager.mechanismpreview]['joints'][
                'spanningtree'
            ]
        )

    def isLinearChain(self, jointlist):
        """

        Args:
          jointlist:

        Returns:

        """
        leafs = [joint for joint in jointlist if all([c not in jointlist for c in joint.children])]
        chain = []
        if len(leafs) == 1:
            count = 1
            child = leafs[0]
            chain.append(child)
            while child.parent in jointlist:
                child = child.parent
                chain.append(child)
                count += 1
            return tuple(reversed(chain))
        else:
            return jointlist

    jointtype0 : EnumProperty(items=compileSubmechanismTreeEnum)
    jointtype1 : EnumProperty(items=compileSubmechanismTreeEnum)
    jointtype2 : EnumProperty(items=compileSubmechanismTreeEnum)
    jointtype3 : EnumProperty(items=compileSubmechanismTreeEnum)
    jointtype4 : EnumProperty(items=compileSubmechanismTreeEnum)
    jointtype5 : EnumProperty(items=compileSubmechanismTreeEnum)
    jointtype6 : EnumProperty(items=compileSubmechanismTreeEnum)
    jointtype7 : EnumProperty(items=compileSubmechanismTreeEnum)
    jointtype8 : EnumProperty(items=compileSubmechanismTreeEnum)
    jointtype9 : EnumProperty(items=compileSubmechanismTreeEnum)
    jointtype10 : EnumProperty(items=compileSubmechanismTreeEnum)
    jointtype11 : EnumProperty(items=compileSubmechanismTreeEnum)
    jointtype12 : EnumProperty(items=compileSubmechanismTreeEnum)
    jointtype13 : EnumProperty(items=compileSubmechanismTreeEnum)
    jointtype14 : EnumProperty(items=compileSubmechanismTreeEnum)
    jointtype15 : EnumProperty(items=compileSubmechanismTreeEnum)

    @classmethod
    def poll(cls, context):
        """

        Args:
          context:

        Returns:

        """
        return len(bpy.context.selected_objects) > 0 and any(
            (a.phobostype == 'link' for a in bpy.context.selected_objects)
        )

    def draw(self, context):
        """

        Args:
          context:

        Returns:

        """
        wm = context.window_manager
        layout = self.layout
        nSelectedJoints = len(self.joints)
        layout.label(text='Selection contains {0} joint{1}.'.format(nSelectedJoints, "s" if nSelectedJoints != 1 else ""))
        layout.prop(self, 'linear_chain')
        layout.label(text='Joints that have not been assigned')
        layout.label(text='to a submechanism will be considered')
        layout.label(text='serial chains automatically. The submechanism')
        layout.label(text='object will be created at your 3D cursor')
        layout.prop(self, 'mechanism_name')
        layout.prop(self, 'contextual_name')
        if not self.linear_chain:
            layout.template_icon_view(wm, 'mechanismpreview', show_labels=True, scale=5.0)
            layout.prop(wm, 'mechanismpreview')
            size = -1 if wm.mechanismpreview == "" else len(
                defs.definitions['submechanisms'][wm.mechanismpreview]['joints']['spanningtree']
            )
            if size == len(self.joints):
                glayout = layout.split()
                c1 = glayout.column(align=True)
                c2 = glayout.column(align=True)
                for i in range(size):
                    c1.label(text=nUtils.getObjectName(self.joints[i], 'joint') + ':')
                    c2.prop(self, "jointtype" + str(i), text='')
            else:
                layout.label(text='Please choose a valid type for selected joints.')
        if len(self.executeMessage) > 0:
            for t in self.executeMessage:
                layout.label(text=t)

    def execute(self, context):
        """

        Args:
          context:

        Returns:

        """
        self.executeMessage = []
        self.joints = self.isLinearChain(
            [obj for obj in bpy.context.selected_objects if obj.phobostype == 'link']
        )
        # prepare data used in both cases
        roots = [link for link in self.joints if link.parent not in self.joints]
        if len(roots) != 1:
            self.executeMessage.append("Careful, the selected joints are not all connected")
            if self.linear_chain:
                return {'FINISHED'}
        if self.mechanism_name and self.contextual_name:
            for ob in context.scene.objects:
                if ob.phobostype == "submechanism":
                    if ob.name == self.contextual_name:
                        self.executeMessage.append("Another mechanism with this contextual name already exists")
                        return {'FINISHED'}
            if self.linear_chain:
                base = roots[0]
                parameters = {
                    'type': '{0}R'.format(len(self.joints)),
                    #'jointnames': [j["joint/name"] for j in self.joints], #Is autogenerated
                    'jointnames_spanningtree': [j.get("joint/name",j.name) for j in self.joints],
                    'jointnames_active': [j.get("joint/name",j.name) for j in self.joints],
                    'jointnames_independent': [j.get("joint/name",j.name) for j in self.joints],
                    'name': self.mechanism_name,
                    'contextual_name': self.contextual_name
                }

                subm = hyrodyn.Submechanism(**parameters)
                root = phobos2blender.createSubmechanism(submechanism = subm, linkobj=base)
            elif len(context.window_manager.mechanismpreview) > 0:
                base, freeloader_joints = eUtils.getNearestCommonParent(self.joints)
                if base is None:
                    self.executeMessage.append("The selected links require a common parent link")
                    return {'FINISHED'}
                mechanismdata = defs.definitions['submechanisms'][
                    context.window_manager.mechanismpreview
                ]
                size = len(mechanismdata['joints']['spanningtree'])
                if len(self.joints) == size:
                    jointmap = {
                        getattr(self, 'jointtype' + str(i)): self.joints[i].get("joint/name",self.joints[i].name)
                        for i in range(len(self.joints))
                    }
                    for j in mechanismdata['joints']['spanningtree']:
                        if j not in jointmap:
                            self.executeMessage.append("Define joints")
                            return {'FINISHED'}
                    if len(jointmap) == size: # Every joint is assigned a different type for this submechanism
                        # assign attributes
                        parameters = {
                            'type': mechanismdata['type'],
                            #'subtype': context.window_manager.mechanismpreview,
                            'name': self.mechanism_name,
                            'contextual_name': self.contextual_name,
                            #'jointnames': list(jointmap.values()), # Is autogenerated
                            'jointnames_spanningtree': [
                                jointmap[j] for j in mechanismdata['joints']['spanningtree']
                            ],
                            'jointnames_active': [
                                jointmap[j] for j in mechanismdata['joints']['active']
                            ],
                            'jointnames_independent': [
                                jointmap[j] for j in mechanismdata['joints']['independent']
                            ],
                        }

                        subm = hyrodyn.Submechanism(**parameters)
                        root = phobos2blender.createSubmechanism(submechanism = subm, linkobj=base)
                    else:
                        self.executeMessage.append("Define joints")
                        return {'FINISHED'}
                else:
                    self.executeMessage.append("Got {} joints, {} required".format(len(self.joints), size))
                    return {'FINISHED'}
            else:  # No submechanism selected
                return {'FINISHED'}
        else:
            self.executeMessage.append("Give your submechanism a recognizable name")
            self.executeMessage.append("Contextual name has to be unique")
            return {'FINISHED'}
        self.executeMessage.append("Submechanism assigned")
        return {'FINISHED'}


class SelectSubmechanism(Operator):
    """Select all objects of a submechanism"""

    bl_idname = "phobos.select_submechanism"
    bl_label = "Select Submechanism"
    bl_options = {'REGISTER', 'UNDO'}

    @classmethod
    def get_submechanism_roots_static(cls, context):
        """

        Args:
          context:

        Returns:

        """
        return bUtils.compileEnumPropertyList(
            [r['name'] for r in context.scene.objects if r.phobostype == "submechanism"]
        )

    def get_submechanism_roots(self, context):
        """

        Args:
          context:

        Returns:

        """
        return SelectSubmechanism.get_submechanism_roots_static(context)

    submechanism : EnumProperty(
        name="Submechanism",
        description="submechanism which to select",
        items=get_submechanism_roots,
    )

    @classmethod
    def poll(cls, context):
        """

        Args:
          context:

        Returns:

        """
        # make sure we have a root object with mechanisms
        if not cls.get_submechanism_roots_static(context):
            return False
        return True

    def invoke(self, context, event):
        """

        Args:
          context:
          event:

        Returns:

        """
        return context.window_manager.invoke_props_dialog(self, width=300)

    def draw(self, context):
        """

        Args:
          context:

        Returns:

        """
        layout = self.layout

        layout.prop(self, 'submechanism')

    def execute(self, context):
        """

        Args:
          context:

        Returns:

        """
        root = sUtils.getObjectByProperty('contextual_name', self.submechanism)
        jointIDs = root['jointnames_spanningtree']
        jointlist = [
            sUtils.getObjectByProperty('joint/name', id) for id in jointIDs
        ]
        sUtils.selectObjects([root] + jointlist, clear=True, active=0)
        return {'FINISHED'}




# [TODO v2.2.0] REVIEW this
class MergeLinks(Operator):
    """Merge links"""

    bl_idname = "phobos.merge_links"
    bl_label = "Merge Links"
    bl_options = {'REGISTER', 'UNDO'}

    movetotarget : BoolProperty(name='move to target', default=False)

    @classmethod
    def poll(cls, context):
        """

        Args:
          context:

        Returns:

        """
        return (
            context.active_object is not None
            and context.active_object.phobostype == 'link'
            and len(
                [
                    obj
                    for obj in context.selected_objects
                    if obj.phobostype == 'link' and obj != context.active_object
                ]
            )
            > 0
        )

    def execute(self, context):
        """

        Args:
          context:

        Returns:

        """
        mergelinks = [
            obj
            for obj in context.selected_objects
            if obj.phobostype == 'link' and obj != context.active_object
        ]
        eUtils.mergeLinks(
            mergelinks, targetlink=context.active_object, movetotarget=self.movetotarget
        )
        return {'FINISHED'}


class SetModelRoot(Operator):
    """Set Model Root"""

    bl_idname = "phobos.set_model_root"
    bl_label = "Set Model Root"
    bl_options = {'REGISTER', 'UNDO'}

    @classmethod
    def poll(cls, context):
        """

        Args:
          context:

        Returns:

        """
        return context.active_object and context.active_object.phobostype == 'link'

    def execute(self, context):
        """

        Args:
          context:

        Returns:

        """
        newroot = context.active_object
        oldroot = sUtils.getRoot(obj=context.active_object)

        if newroot == oldroot:
            log("Object is already root.", 'INFO')
            return {'CANCELLED'}

        # gather model information from old root
        modelprops = eUtils.getProperties(oldroot, category='model')
        oldroot.pose.bones[0].custom_shape = None

        # assign joint resource to oldroot if applicable
        if 'joint/type' in oldroot:
            oldroot.pose.bones[0].custom_shape = ioUtils.getResource(
                ('joint', oldroot['joint/type'])
            )

        eUtils.restructureKinematicTree(newroot)

        # write model information to new root
        newroot.pose.bones[0].custom_shape = ioUtils.getResource(('link', 'root'))
        eUtils.setProperties(newroot, modelprops, category='model')

        # remove model information from old root
        eUtils.removeProperties(oldroot, ['model/*'])
        return {'FINISHED'}


# TODO remove or use? Give it a dev branch
# class SelectErrorOperator(Operator):
#     """Select an object with check errors"""
#     bl_idname = "phobos.select_error"
#     bl_label = "Select Erroneous Object"
#     bl_options = {'REGISTER', 'UNDO'}
#
#     errorObj : EnumProperty(
#         name="Erroneous Objects",
#         items=defs.generateCheckMessages,
#         description="The objects containing errors")
#
#     def execute(self, context):
#         sUtils.selectByName(self.errorObj)
#         for message in vUtils.checkMessages[self.errorObj]:
#             log(message, 'INFO')
#
#         return {'FINISHED'}


# [TODO v2.1.0] Make this work again
# class ValidateOperator(Operator):
#     """Check the robot dictionary"""
#
#     bl_idname = "phobos.validate"
#     bl_label = "Validate"
#     bl_options = {'REGISTER', 'UNDO'}
#
#     def execute(self, context):
#         """
#
#         Args:
#           context:
#
#         Returns:
#
#         """
#         messages = {}
#         root = sUtils.getRoot(context.selected_objects[0])
#         model = blender2phobos.deriveRobot(root)
#         # [TODO v2.1.0] Make this work again
#         # vUtils.check_dict(model, defs.definitions['model'], messages)
#         vUtils.checkMessages = messages if len(list(messages.keys())) > 0 else {"NoObject": []}
#         for entry in messages:
#             log("Errors in object " + entry + ":", 'INFO')
#             for error in messages[entry]:
#                 log(error, 'INFO')
#         return {'FINISHED'}


class CalculateMassOperator(Operator):
    """Display mass of the selected objects in a pop-up window"""

    bl_idname = "phobos.calculate_mass"
    bl_label = "Calculate Mass"

    mass : FloatProperty(name='Mass', default=0.0, description="Calculated sum of masses")

    def invoke(self, context, event):
        """

        Args:
          context:
          event:

        Returns:

        """
        inertials = [obj for obj in context.selected_objects if obj.phobostype == 'inertial']
        self.mass = gUtils.calculateSum(inertials, 'mass')
        log("The calculated mass is: " + str(self.mass), 'INFO')
        return context.window_manager.invoke_popup(self)

    def execute(self, context):
        """

        Args:
          context:

        Returns:

        """
        return {'FINISHED'}

    def draw(self, context):
        """

        Args:
          context:

        Returns:

        """
        self.layout.label(text="Sum of masses: " + str(self.mass))


class MeasureDistanceOperator(Operator):
    """Show distance between two selected objects in world coordinates"""

    bl_idname = "phobos.measure_distance"
    bl_label = "Measure Distance"
    bl_options = {'REGISTER'}

    distance : FloatProperty(
        name="Distance",
        default=0.0,
        subtype='DISTANCE',
        unit='LENGTH',
        precision=6,
        description="Distance between objects",
    )

    distVector : FloatVectorProperty(
        name="Distance Vector",
        default=(0.0, 0.0, 0.0),
        subtype='TRANSLATION',
        unit='LENGTH',
        size=3,
        precision=6,
        description="Distance vector between objects",
    )

    def execute(self, context):
        """

        Args:
          context:

        Returns:

        """
        self.distance, self.distVector = gUtils.distance(context.selected_objects)
        log("distance: " + str(self.distance) + ", " + str(self.distVector), "INFO")
        return {'FINISHED'}

    @classmethod
    def poll(self, context):
        """

        Args:
          context:

        Returns:

        """
        return len(context.selected_objects) == 2

class ParentOperator(Operator):
    """Parent selected objects to active object (last selected)"""

    bl_idname = "phobos.parent"
    bl_label = "Parent Objects"
    bl_options = {"REGISTER", "UNDO"}

    def execute(self, context):
        """

        Args:
          context:

        Returns:

        """
        parent = context.active_object
        children = context.selected_objects
        for child in children:
            if child != parent:
                eUtils.parentObjectsTo(child, parent)

        return {'FINISHED'}

    @classmethod
    def poll(self, context):
        """

        Args:
          context:

        Returns:

        """
        return len(context.selected_objects) >= 2


classes = (
    DynamicProperty,
    AnnotationsOperator,
    AddAnnotationsOperator,
    EditAnnotationsOperator,
    SafelyRemoveObjectsFromSceneOperator,
    MoveToSceneOperator,
    SortObjectsToLayersOperator,
    # [TODO v2.1.0] Re-add AddKinematicChainOperator,
    SetXRayOperator,
    SetPhobosType,
    BatchEditPropertyOperator,
    CreateInterfaceOperator,
    CopyCustomProperties,
    RenameCustomProperty,
    SetGeometryType,
    SmoothenSurfaceOperator,
    EditInertialData,
    GenerateInertialObjectsOperator,
    CreateCollisionObjects,
    SetCollisionGroupOperator,
    DefineJointConstraintsOperator,
    DissolveLink,
    AddMotorOperator,
    RemoveMotorOperator,
    CreateLinksOperator,
    AddSensorOperator,
    # [TODO v2.1.0] AddControllerOperator,
    CreateMimicJointOperator,
    AddHeightmapOperator,
    AddSubmodel,
    DefineSubmodel,
    AssignSubmechanism,
    SelectSubmechanism,
    MergeLinks,
    SetModelRoot,
    # [TODO v2.1.0] Make this work again
    # ValidateOperator,
    CalculateMassOperator,
    MeasureDistanceOperator,
    ParentOperator,
)


def register():
    """TODO Missing documentation"""
    print("Registering operators.editing...")
    for classdef in classes:
        bpy.utils.register_class(classdef)


def unregister():
    """TODO Missing documentation"""
    print("Unregistering operators.editing...")
    for classdef in classes:
        bpy.utils.unregister_class(classdef)<|MERGE_RESOLUTION|>--- conflicted
+++ resolved
@@ -1560,7 +1560,6 @@
         name="2nd Joint Axis", default=[0.0, 0.0, 1], description="Second joint axis", size=3
     )
 
-<<<<<<< HEAD
     def reference_bodies(self, context):
         """
         Get a list of available reference bodies. Can be any joint that is not selected
@@ -1665,10 +1664,6 @@
             self.sSpring = True
             self.sDamping = True
 
-=======
-    executeMessage = []
-
->>>>>>> b8352236
     def draw(self, context):
         """
 
@@ -1829,19 +1824,12 @@
         Returns:
 
         """
-<<<<<<< HEAD
         self.executeMessage = []
         self.setOptionalParameters()
         lower = None
         upper = None
         lower2 = None
         upper2 = None
-=======
-        log('Defining joint constraints for joint: ', 'INFO')
-        self.executeMessage = []
-        lower = 0
-        upper = 0
->>>>>>> b8352236
         velocity = self.maxvelocity
         effort = self.maxeffort
         velocity2 = self.maxvelocity2
@@ -1892,7 +1880,6 @@
             if max(axis) == 0 and min(axis) == 0:
                 validInput = False
                 self.executeMessage.append("Please set the joint axis to define the joint")
-<<<<<<< HEAD
             else:
                 axis = (np.array(axis) / np.linalg.norm(axis)).tolist()
         if self.joint_type in ["gearbox", "universal"]:
@@ -1931,8 +1918,6 @@
                 validInput = False
                 self.executeMessage.append("Select a reference body")
 
-=======
->>>>>>> b8352236
         # set properties for each joint
         if validInput:
             defined = 0
