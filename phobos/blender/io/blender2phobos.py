--- conflicted
+++ resolved
@@ -435,21 +435,14 @@
         root = sUtils.getEffectiveParent(root)
 
     # Exporting pose relative to root link because gazebo 9 ignores relative_to attribute
-<<<<<<< HEAD
-=======
-    # Remove originRoot in a future update
->>>>>>> bf4a9483
+    # Remove origin_root in a future update
 
     return representation.Link(
         name=obj.get("link/name", obj.name),  # this is for backwards compatibility normally the linkname should be the object name
         visuals=visuals,
         collisions=collisions,
         inertial=inertial,
-<<<<<<< HEAD
-        origin=deriveObjectPose(obj, effectiveparent=root),
-=======
         origin_root=deriveObjectPose(obj, effectiveparent=root),
->>>>>>> bf4a9483
         # [TODO v2.1.0] Add KCCD support
         kccd_hull=None,
         **annotations
